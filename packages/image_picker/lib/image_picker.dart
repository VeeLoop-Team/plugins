// Copyright 2019 The Flutter Authors. All rights reserved.
// Use of this source code is governed by a BSD-style license that can be
// found in the LICENSE file.

import 'dart:async';
import 'dart:io';

import 'package:flutter/foundation.dart';
import 'package:flutter/services.dart';

/// Denotes that an image is being picked.
const String kTypeImage = 'image';

/// Denotes that a video is being picked.
const String kTypeVideo = 'video';

/// Specifies the source where the picked image should come from.
enum ImageSource {
  /// Opens up the device camera, letting the user to take a new picture.
  camera,

  /// Opens the user's photo gallery.
  gallery,
}

/// Which camera to use when picking images/videos while source is `ImageSource.camera`.
///
/// Not every device supports both of the positions.
enum CameraDevice {
  /// Use the rear camera.
  ///
  /// In most of the cases, it is the default configuration.
  rear,

  /// Use the front camera.
  ///
  /// Supported on all iPhones/iPads and some Android devices.
  front,
}

/// Provides an easy way to pick an image/video from the image library,
/// or to take a picture/video with the camera.
class ImagePicker {
  static const MethodChannel _channel =
      MethodChannel('plugins.flutter.io/image_picker');

  /// Returns a [File] object pointing to the image that was picked.
  ///
  /// The `source` argument controls where the image comes from. This can
  /// be either [ImageSource.camera] or [ImageSource.gallery].
  ///
  /// If specified, the image will be at most `maxWidth` wide and
  /// `maxHeight` tall. Otherwise the image will be returned at it's
  /// original width and height.
  /// The `imageQuality` argument modifies the quality of the image, ranging from 0-100
  /// where 100 is the original/max quality. If `imageQuality` is null, the image with
  /// the original quality will be returned. Compression is only supportted for certain
  /// image types such as JPEG. If compression is not supported for the image that is picked,
  /// an warning message will be logged.
  ///
  ///
  /// Use `preferredCameraDevice` to specify the camera to use when the `source` is [ImageSource.camera].
  /// The `preferredCameraDevice` is ignored when `source` is [ImageSource.gallery]. It is also ignored if the chosen camera is not supported on the device.
  /// Defaults to [CameraDevice.rear].
  ///
  /// In Android, the MainActivity can be destroyed for various reasons. If that happens, the result will be lost
  /// in this call. You can then call [retrieveLostData] when your app relaunches to retrieve the lost data.
  static Future<File> pickImage(
      {@required ImageSource source,
      double maxWidth,
      double maxHeight,
      int imageQuality,
      CameraDevice preferredCameraDevice = CameraDevice.rear}) async {
    assert(source != null);
    assert(imageQuality == null || (imageQuality >= 0 && imageQuality <= 100));

    if (maxWidth != null && maxWidth < 0) {
      throw ArgumentError.value(maxWidth, 'maxWidth cannot be negative');
    }

    if (maxHeight != null && maxHeight < 0) {
      throw ArgumentError.value(maxHeight, 'maxHeight cannot be negative');
    }

    final String path = await _channel.invokeMethod<String>(
      'pickImage',
      <String, dynamic>{
        'source': source.index,
        'maxWidth': maxWidth,
        'maxHeight': maxHeight,
        'imageQuality': imageQuality,
        'cameraDevice': preferredCameraDevice.index
      },
    );

    return path == null ? null : File(path);
  }

  /// Returns a [File] object pointing to the video that was picked.
  ///
  /// The [source] argument controls where the video comes from. This can
  /// be either [ImageSource.camera] or [ImageSource.gallery].
  ///
<<<<<<< HEAD
  /// The [maxDuration] argument specifies the maximum duration of the captured video. If no [maxDuration] is specified,
  /// the maximum duration will be infinite.
=======
  /// Use `preferredCameraDevice` to specify the camera to use when the `source` is [ImageSource.camera].
  /// The `preferredCameraDevice` is ignored when `source` is [ImageSource.gallery]. It is also ignored if the chosen camera is not supported on the device.
  /// Defaults to [CameraDevice.rear].
>>>>>>> fc456242
  ///
  /// In Android, the MainActivity can be destroyed for various fo reasons. If that happens, the result will be lost
  /// in this call. You can then call [retrieveLostData] when your app relaunches to retrieve the lost data.
  static Future<File> pickVideo(
<<<<<<< HEAD
      {@required ImageSource source, Duration maxDuration}) async {
=======
      {@required ImageSource source,
      CameraDevice preferredCameraDevice = CameraDevice.rear}) async {
>>>>>>> fc456242
    assert(source != null);
    final String path = await _channel.invokeMethod<String>(
      'pickVideo',
      <String, dynamic>{
        'source': source.index,
<<<<<<< HEAD
        'maxDuration': maxDuration?.inSeconds,
=======
        'cameraDevice': preferredCameraDevice.index
>>>>>>> fc456242
      },
    );
    return path == null ? null : File(path);
  }

  /// Retrieve the lost image file when [pickImage] or [pickVideo] failed because the  MainActivity is destroyed. (Android only)
  ///
  /// Image or video can be lost if the MainActivity is destroyed. And there is no guarantee that the MainActivity is always alive.
  /// Call this method to retrieve the lost data and process the data according to your APP's business logic.
  ///
  /// Returns a [LostDataResponse] if successfully retrieved the lost data. The [LostDataResponse] can represent either a
  /// successful image/video selection, or a failure.
  ///
  /// Calling this on a non-Android platform will throw [UnimplementedError] exception.
  ///
  /// See also:
  /// * [LostDataResponse], for what's included in the response.
  /// * [Android Activity Lifecycle](https://developer.android.com/reference/android/app/Activity.html), for more information on MainActivity destruction.
  static Future<LostDataResponse> retrieveLostData() async {
    final Map<String, dynamic> result =
        await _channel.invokeMapMethod<String, dynamic>('retrieve');
    if (result == null) {
      return LostDataResponse.empty();
    }
    assert(result.containsKey('path') ^ result.containsKey('errorCode'));

    final String type = result['type'];
    assert(type == kTypeImage || type == kTypeVideo);

    RetrieveType retrieveType;
    if (type == kTypeImage) {
      retrieveType = RetrieveType.image;
    } else if (type == kTypeVideo) {
      retrieveType = RetrieveType.video;
    }

    PlatformException exception;
    if (result.containsKey('errorCode')) {
      exception = PlatformException(
          code: result['errorCode'], message: result['errorMessage']);
    }

    final String path = result['path'];

    return LostDataResponse(
        file: path == null ? null : File(path),
        exception: exception,
        type: retrieveType);
  }
}

/// The response object of [ImagePicker.retrieveLostData].
///
/// Only applies to Android.
/// See also:
/// * [ImagePicker.retrieveLostData] for more details on retrieving lost data.
class LostDataResponse {
  /// Creates an instance with the given [file], [exception], and [type]. Any of
  /// the params may be null, but this is never considered to be empty.
  LostDataResponse({this.file, this.exception, this.type});

  /// Initializes an instance with all member params set to null and considered
  /// to be empty.
  LostDataResponse.empty()
      : file = null,
        exception = null,
        type = null,
        _empty = true;

  /// Whether it is an empty response.
  ///
  /// An empty response should have [file], [exception] and [type] to be null.
  bool get isEmpty => _empty;

  /// The file that was lost in a previous [pickImage] or [pickVideo] call due to MainActivity being destroyed.
  ///
  /// Can be null if [exception] exists.
  final File file;

  /// The exception of the last [pickImage] or [pickVideo].
  ///
  /// If the last [pickImage] or [pickVideo] threw some exception before the MainActivity destruction, this variable keeps that
  /// exception.
  /// You should handle this exception as if the [pickImage] or [pickVideo] got an exception when the MainActivity was not destroyed.
  ///
  /// Note that it is not the exception that caused the destruction of the MainActivity.
  final PlatformException exception;

  /// Can either be [RetrieveType.image] or [RetrieveType.video];
  final RetrieveType type;

  bool _empty = false;
}

/// The type of the retrieved data in a [LostDataResponse].
enum RetrieveType {
  /// A static picture. See [ImagePicker.pickImage].
  image,

  /// A video. See [ImagePicker.pickVideo].
  video
}<|MERGE_RESOLUTION|>--- conflicted
+++ resolved
@@ -101,34 +101,26 @@
   /// The [source] argument controls where the video comes from. This can
   /// be either [ImageSource.camera] or [ImageSource.gallery].
   ///
-<<<<<<< HEAD
   /// The [maxDuration] argument specifies the maximum duration of the captured video. If no [maxDuration] is specified,
   /// the maximum duration will be infinite.
-=======
+  ///
   /// Use `preferredCameraDevice` to specify the camera to use when the `source` is [ImageSource.camera].
   /// The `preferredCameraDevice` is ignored when `source` is [ImageSource.gallery]. It is also ignored if the chosen camera is not supported on the device.
   /// Defaults to [CameraDevice.rear].
->>>>>>> fc456242
   ///
   /// In Android, the MainActivity can be destroyed for various fo reasons. If that happens, the result will be lost
   /// in this call. You can then call [retrieveLostData] when your app relaunches to retrieve the lost data.
   static Future<File> pickVideo(
-<<<<<<< HEAD
-      {@required ImageSource source, Duration maxDuration}) async {
-=======
       {@required ImageSource source,
-      CameraDevice preferredCameraDevice = CameraDevice.rear}) async {
->>>>>>> fc456242
+      CameraDevice preferredCameraDevice = CameraDevice.rear,
+      Duration maxDuration}) async {
     assert(source != null);
     final String path = await _channel.invokeMethod<String>(
       'pickVideo',
       <String, dynamic>{
         'source': source.index,
-<<<<<<< HEAD
         'maxDuration': maxDuration?.inSeconds,
-=======
         'cameraDevice': preferredCameraDevice.index
->>>>>>> fc456242
       },
     );
     return path == null ? null : File(path);
