<<<<<<< HEAD
## 0.6.2

* New feature : Set maximum duration for video recording.
=======
## 0.6.2+1

* Android: Fix a crash when a non-image file is picked.
* Android: Fix unwanted bitmap scaling.

## 0.6.2

* iOS: Fixes an issue where picking content from Gallery would result in a crash on iOS 13.

## 0.6.1+11

* Stability and Maintainability: update documentations, add unit tests.

## 0.6.1+10

* iOS: Fix image orientation problems when scaling images.

## 0.6.1+9

* Remove AndroidX warning.

## 0.6.1+8

* Fix iOS build and analyzer warnings.

## 0.6.1+7

* Android: Fix ImagePickerPlugin#onCreate casting context which causes exception.

## 0.6.1+6

* Define clang module for iOS

## 0.6.1+5

* Update and migrate iOS example project.
>>>>>>> f5df0a82

## 0.6.1+4

* Android: Fix a regression where the `retrieveLostImage` does not work anymore.
* Set up Android unit test to test `ImagePickerCache` and added image quality caching tests.

## 0.6.1+3

* Bugfix iOS: Fix orientation of the picked image after scaling.
* Remove unnecessary code that tried to normalize the orientation.
* Trivial XCTest code fix.

## 0.6.1+2

* Replace dependency on `androidx.legacy:legacy-support-v4:1.0.0` with `androidx.core:core:1.0.2`

## 0.6.1+1

* Add dependency on `androidx.annotation:annotation:1.0.0`.

## 0.6.1

* New feature : Get images with custom quality. While picking images, user can pass `imageQuality`
parameter to compress image.

## 0.6.0+20

* Android: Migrated information cache methods to use instance methods.

## 0.6.0+19

* Android: Fix memory leak due not unregistering ActivityLifecycleCallbacks.

## 0.6.0+18

* Fix video play in example and update video_player plugin dependency.

## 0.6.0+17

* iOS: Fix a crash when user captures image from the camera with devices under iOS 11.

## 0.6.0+16

* iOS Simulator: fix hang after trying to take an image from the non-existent camera.

## 0.6.0+15

* Android: throws an exception when permissions denied instead of ignoring.

## 0.6.0+14

* Fix typo in README.

## 0.6.0+13

* Bugfix Android: Fix a crash occurs in some scenarios when user picks up image from gallery.

## 0.6.0+12

* Use class instead of struct for `GIFInfo` in iOS implementation.

## 0.6.0+11

* Don't use module imports.

## 0.6.0+10

* iOS: support picking GIF from gallery.

## 0.6.0+9

* Add missing template type parameter to `invokeMethod` calls.
* Bump minimum Flutter version to 1.5.0.
* Replace invokeMethod with invokeMapMethod wherever necessary.

## 0.6.0+8

* Bugfix: Add missed return statement into the image_picker example.

## 0.6.0+7

* iOS: Rename objects to follow Objective-C naming convention to avoid conflicts with other iOS library/frameworks.

## 0.6.0+6

* iOS: Picked image now has all the correct meta data from the original image, includes GPS, orientation and etc.

## 0.6.0+5

* iOS: Add missing import.

## 0.6.0+4

* iOS: Using first byte to determine original image type.
* iOS: Added XCTest target.
* iOS: The picked image now has the correct EXIF data copied from the original image.

## 0.6.0+3

* Android: fixed assertion failures due to reply messages that were sent on the wrong thread.

## 0.6.0+2

* Android: images are saved with their real extension instead of always using `.jpg`.

## 0.6.0+1

* Android: Using correct suffix syntax when picking image from remote url.

## 0.6.0

* Breaking change iOS: Returned `File` objects when picking videos now always holds the correct path. Before this change, the path returned could have `file://` prepended to it.

## 0.5.4+3

* Fix the example app failing to load picked video.

## 0.5.4+2

* Request Camera permission if it present in Manifest on Android >= M.

## 0.5.4+1

* Bugfix iOS: Cancel button not visible in gallery, if camera was accessed first.

## 0.5.4

* Add `retrieveLostData` to retrieve lost data after MainActivity is killed.

## 0.5.3+2

* Android: fix a crash when the MainActivity is destroyed after selecting the image/video.

## 0.5.3+1

* Update minimum deploy iOS version to 8.0.

## 0.5.3

* Fixed incorrect path being returned from Google Photos on Android.

## 0.5.2

* Check iOS camera authorizationStatus and return an error, if the access was
  denied.

## 0.5.1

* Android: Do not delete original image after scaling if the image is from gallery.

## 0.5.0+9

* Remove unnecessary temp video file path.

## 0.5.0+8

* Fixed wrong GooglePhotos authority of image Uri.

## 0.5.0+7

* Fix a crash when selecting images from yandex.disk and dropbox.

## 0.5.0+6

* Delete the original image if it was scaled.

## 0.5.0+5

* Remove unnecessary camera permission.

## 0.5.0+4

* Preserve transparency when saving images.

## 0.5.0+3

* Fixed an Android crash when Image Picker is registered without an activity.

## 0.5.0+2

* Log a more detailed warning at build time about the previous AndroidX
  migration.

## 0.5.0+1

* Fix a crash when user calls the plugin in quick succession on Android.

## 0.5.0

* **Breaking change**. Migrate from the deprecated original Android Support
  Library to AndroidX. This shouldn't result in any functional changes, but it
  requires any Android apps using this plugin to [also
  migrate](https://developer.android.com/jetpack/androidx/migrate) if they're
  using the original support library.

## 0.4.12+1

* Fix a crash when selecting downloaded images from image picker on certain devices.

## 0.4.12

* Fix a crash when user tap the image mutiple times.

## 0.4.11

* Use `api` to define `support-v4` dependency to allow automatic version resolution.

## 0.4.10

* Depend on full `support-v4` library for ease of use (fixes conflicts with Firebase and libraries)

## 0.4.9

* Bugfix: on iOS prevent to appear one pixel white line on resized image.

## 0.4.8

* Replace the full `com.android.support:appcompat-v7` dependency with `com.android.support:support-core-utils`, which results in smaller APK sizes.
* Upgrade support library to 27.1.1

## 0.4.7

* Added missing video_player package dev dependency.

## 0.4.6

* Added support for picking remote images.

## 0.4.5

* Bugfixes, code cleanup, more test coverage.

## 0.4.4

* Updated Gradle tooling to match Android Studio 3.1.2.

## 0.4.3

* Bugfix: on iOS the `pickVideo` method will now return null when the user cancels picking a video.

## 0.4.2

* Added support for picking videos.
* Updated example app to show video preview.

## 0.4.1

* Bugfix: the `pickImage` method will now return null when the user cancels picking the image, instead of hanging indefinitely.
* Removed the third party library dependency for taking pictures with the camera.

## 0.4.0

* **Breaking change**. The `source` parameter for the `pickImage` is now required. Also, the `ImageSource.any` option doesn't exist anymore.
* Use the native Android image gallery for picking images instead of a custom UI.

## 0.3.1

* Bugfix: Android version correctly asks for runtime camera permission when using `ImageSource.camera`.

## 0.3.0

* **Breaking change**. Set SDK constraints to match the Flutter beta release.

## 0.2.1

* Simplified and upgraded Android project template to Android SDK 27.
* Updated package description.

## 0.2.0

* **Breaking change**. Upgraded to Gradle 4.1 and Android Studio Gradle plugin
  3.0.1. Older Flutter projects need to upgrade their Gradle setup as well in
  order to use this version of the plugin. Instructions can be found
  [here](https://github.com/flutter/flutter/wiki/Updating-Flutter-projects-to-Gradle-4.1-and-Android-Studio-Gradle-plugin-3.0.1).

## 0.1.5

* Added FLT prefix to iOS types

## 0.1.4

* Bugfix: canceling image picking threw exception.
* Bugfix: errors in plugin state management.

## 0.1.3

* Added optional source argument to pickImage for controlling where the image comes from.

## 0.1.2

* Added optional maxWidth and maxHeight arguments to pickImage.

## 0.1.1

* Updated Gradle repositories declaration to avoid the need for manual configuration
  in the consuming app.

## 0.1.0+1

* Updated readme and description in pubspec.yaml

## 0.1.0

* Updated dependencies
* **Breaking Change**: You need to add a maven section with the "https://maven.google.com" endpoint to the repository section of your `android/build.gradle`. For example:
```gradle
allprojects {
    repositories {
        jcenter()
        maven {                              // NEW
            url "https://maven.google.com"   // NEW
        }                                    // NEW
    }
}
```

## 0.0.3

* Fix for crash on iPad when showing the Camera/Gallery selection dialog

## 0.0.2+2

* Updated README

## 0.0.2+1

* Updated README

## 0.0.2

* Fix crash when trying to access camera on a device without camera (e.g. the Simulator)

## 0.0.1

* Initial Release<|MERGE_RESOLUTION|>--- conflicted
+++ resolved
@@ -1,235 +1,233 @@
-<<<<<<< HEAD
+## 0.6.3
+
+- New feature : Set maximum duration for video recording.
+
+## 0.6.2+1
+
+- Android: Fix a crash when a non-image file is picked.
+- Android: Fix unwanted bitmap scaling.
+
 ## 0.6.2
 
-* New feature : Set maximum duration for video recording.
-=======
-## 0.6.2+1
-
-* Android: Fix a crash when a non-image file is picked.
-* Android: Fix unwanted bitmap scaling.
-
-## 0.6.2
-
-* iOS: Fixes an issue where picking content from Gallery would result in a crash on iOS 13.
+- iOS: Fixes an issue where picking content from Gallery would result in a crash on iOS 13.
 
 ## 0.6.1+11
 
-* Stability and Maintainability: update documentations, add unit tests.
+- Stability and Maintainability: update documentations, add unit tests.
 
 ## 0.6.1+10
 
-* iOS: Fix image orientation problems when scaling images.
+- iOS: Fix image orientation problems when scaling images.
 
 ## 0.6.1+9
 
-* Remove AndroidX warning.
+- Remove AndroidX warning.
 
 ## 0.6.1+8
 
-* Fix iOS build and analyzer warnings.
+- Fix iOS build and analyzer warnings.
 
 ## 0.6.1+7
 
-* Android: Fix ImagePickerPlugin#onCreate casting context which causes exception.
+- Android: Fix ImagePickerPlugin#onCreate casting context which causes exception.
 
 ## 0.6.1+6
 
-* Define clang module for iOS
+- Define clang module for iOS
 
 ## 0.6.1+5
 
-* Update and migrate iOS example project.
->>>>>>> f5df0a82
+- Update and migrate iOS example project.
 
 ## 0.6.1+4
 
-* Android: Fix a regression where the `retrieveLostImage` does not work anymore.
-* Set up Android unit test to test `ImagePickerCache` and added image quality caching tests.
+- Android: Fix a regression where the `retrieveLostImage` does not work anymore.
+- Set up Android unit test to test `ImagePickerCache` and added image quality caching tests.
 
 ## 0.6.1+3
 
-* Bugfix iOS: Fix orientation of the picked image after scaling.
-* Remove unnecessary code that tried to normalize the orientation.
-* Trivial XCTest code fix.
+- Bugfix iOS: Fix orientation of the picked image after scaling.
+- Remove unnecessary code that tried to normalize the orientation.
+- Trivial XCTest code fix.
 
 ## 0.6.1+2
 
-* Replace dependency on `androidx.legacy:legacy-support-v4:1.0.0` with `androidx.core:core:1.0.2`
+- Replace dependency on `androidx.legacy:legacy-support-v4:1.0.0` with `androidx.core:core:1.0.2`
 
 ## 0.6.1+1
 
-* Add dependency on `androidx.annotation:annotation:1.0.0`.
+- Add dependency on `androidx.annotation:annotation:1.0.0`.
 
 ## 0.6.1
 
-* New feature : Get images with custom quality. While picking images, user can pass `imageQuality`
-parameter to compress image.
+- New feature : Get images with custom quality. While picking images, user can pass `imageQuality`
+  parameter to compress image.
 
 ## 0.6.0+20
 
-* Android: Migrated information cache methods to use instance methods.
+- Android: Migrated information cache methods to use instance methods.
 
 ## 0.6.0+19
 
-* Android: Fix memory leak due not unregistering ActivityLifecycleCallbacks.
+- Android: Fix memory leak due not unregistering ActivityLifecycleCallbacks.
 
 ## 0.6.0+18
 
-* Fix video play in example and update video_player plugin dependency.
+- Fix video play in example and update video_player plugin dependency.
 
 ## 0.6.0+17
 
-* iOS: Fix a crash when user captures image from the camera with devices under iOS 11.
+- iOS: Fix a crash when user captures image from the camera with devices under iOS 11.
 
 ## 0.6.0+16
 
-* iOS Simulator: fix hang after trying to take an image from the non-existent camera.
+- iOS Simulator: fix hang after trying to take an image from the non-existent camera.
 
 ## 0.6.0+15
 
-* Android: throws an exception when permissions denied instead of ignoring.
+- Android: throws an exception when permissions denied instead of ignoring.
 
 ## 0.6.0+14
 
-* Fix typo in README.
+- Fix typo in README.
 
 ## 0.6.0+13
 
-* Bugfix Android: Fix a crash occurs in some scenarios when user picks up image from gallery.
+- Bugfix Android: Fix a crash occurs in some scenarios when user picks up image from gallery.
 
 ## 0.6.0+12
 
-* Use class instead of struct for `GIFInfo` in iOS implementation.
+- Use class instead of struct for `GIFInfo` in iOS implementation.
 
 ## 0.6.0+11
 
-* Don't use module imports.
+- Don't use module imports.
 
 ## 0.6.0+10
 
-* iOS: support picking GIF from gallery.
+- iOS: support picking GIF from gallery.
 
 ## 0.6.0+9
 
-* Add missing template type parameter to `invokeMethod` calls.
-* Bump minimum Flutter version to 1.5.0.
-* Replace invokeMethod with invokeMapMethod wherever necessary.
+- Add missing template type parameter to `invokeMethod` calls.
+- Bump minimum Flutter version to 1.5.0.
+- Replace invokeMethod with invokeMapMethod wherever necessary.
 
 ## 0.6.0+8
 
-* Bugfix: Add missed return statement into the image_picker example.
+- Bugfix: Add missed return statement into the image_picker example.
 
 ## 0.6.0+7
 
-* iOS: Rename objects to follow Objective-C naming convention to avoid conflicts with other iOS library/frameworks.
+- iOS: Rename objects to follow Objective-C naming convention to avoid conflicts with other iOS library/frameworks.
 
 ## 0.6.0+6
 
-* iOS: Picked image now has all the correct meta data from the original image, includes GPS, orientation and etc.
+- iOS: Picked image now has all the correct meta data from the original image, includes GPS, orientation and etc.
 
 ## 0.6.0+5
 
-* iOS: Add missing import.
+- iOS: Add missing import.
 
 ## 0.6.0+4
 
-* iOS: Using first byte to determine original image type.
-* iOS: Added XCTest target.
-* iOS: The picked image now has the correct EXIF data copied from the original image.
+- iOS: Using first byte to determine original image type.
+- iOS: Added XCTest target.
+- iOS: The picked image now has the correct EXIF data copied from the original image.
 
 ## 0.6.0+3
 
-* Android: fixed assertion failures due to reply messages that were sent on the wrong thread.
+- Android: fixed assertion failures due to reply messages that were sent on the wrong thread.
 
 ## 0.6.0+2
 
-* Android: images are saved with their real extension instead of always using `.jpg`.
+- Android: images are saved with their real extension instead of always using `.jpg`.
 
 ## 0.6.0+1
 
-* Android: Using correct suffix syntax when picking image from remote url.
+- Android: Using correct suffix syntax when picking image from remote url.
 
 ## 0.6.0
 
-* Breaking change iOS: Returned `File` objects when picking videos now always holds the correct path. Before this change, the path returned could have `file://` prepended to it.
+- Breaking change iOS: Returned `File` objects when picking videos now always holds the correct path. Before this change, the path returned could have `file://` prepended to it.
 
 ## 0.5.4+3
 
-* Fix the example app failing to load picked video.
+- Fix the example app failing to load picked video.
 
 ## 0.5.4+2
 
-* Request Camera permission if it present in Manifest on Android >= M.
+- Request Camera permission if it present in Manifest on Android >= M.
 
 ## 0.5.4+1
 
-* Bugfix iOS: Cancel button not visible in gallery, if camera was accessed first.
+- Bugfix iOS: Cancel button not visible in gallery, if camera was accessed first.
 
 ## 0.5.4
 
-* Add `retrieveLostData` to retrieve lost data after MainActivity is killed.
+- Add `retrieveLostData` to retrieve lost data after MainActivity is killed.
 
 ## 0.5.3+2
 
-* Android: fix a crash when the MainActivity is destroyed after selecting the image/video.
+- Android: fix a crash when the MainActivity is destroyed after selecting the image/video.
 
 ## 0.5.3+1
 
-* Update minimum deploy iOS version to 8.0.
+- Update minimum deploy iOS version to 8.0.
 
 ## 0.5.3
 
-* Fixed incorrect path being returned from Google Photos on Android.
+- Fixed incorrect path being returned from Google Photos on Android.
 
 ## 0.5.2
 
-* Check iOS camera authorizationStatus and return an error, if the access was
+- Check iOS camera authorizationStatus and return an error, if the access was
   denied.
 
 ## 0.5.1
 
-* Android: Do not delete original image after scaling if the image is from gallery.
+- Android: Do not delete original image after scaling if the image is from gallery.
 
 ## 0.5.0+9
 
-* Remove unnecessary temp video file path.
+- Remove unnecessary temp video file path.
 
 ## 0.5.0+8
 
-* Fixed wrong GooglePhotos authority of image Uri.
+- Fixed wrong GooglePhotos authority of image Uri.
 
 ## 0.5.0+7
 
-* Fix a crash when selecting images from yandex.disk and dropbox.
+- Fix a crash when selecting images from yandex.disk and dropbox.
 
 ## 0.5.0+6
 
-* Delete the original image if it was scaled.
+- Delete the original image if it was scaled.
 
 ## 0.5.0+5
 
-* Remove unnecessary camera permission.
+- Remove unnecessary camera permission.
 
 ## 0.5.0+4
 
-* Preserve transparency when saving images.
+- Preserve transparency when saving images.
 
 ## 0.5.0+3
 
-* Fixed an Android crash when Image Picker is registered without an activity.
+- Fixed an Android crash when Image Picker is registered without an activity.
 
 ## 0.5.0+2
 
-* Log a more detailed warning at build time about the previous AndroidX
+- Log a more detailed warning at build time about the previous AndroidX
   migration.
 
 ## 0.5.0+1
 
-* Fix a crash when user calls the plugin in quick succession on Android.
+- Fix a crash when user calls the plugin in quick succession on Android.
 
 ## 0.5.0
 
-* **Breaking change**. Migrate from the deprecated original Android Support
+- **Breaking change**. Migrate from the deprecated original Android Support
   Library to AndroidX. This shouldn't result in any functional changes, but it
   requires any Android apps using this plugin to [also
   migrate](https://developer.android.com/jetpack/androidx/migrate) if they're
@@ -237,114 +235,115 @@
 
 ## 0.4.12+1
 
-* Fix a crash when selecting downloaded images from image picker on certain devices.
+- Fix a crash when selecting downloaded images from image picker on certain devices.
 
 ## 0.4.12
 
-* Fix a crash when user tap the image mutiple times.
+- Fix a crash when user tap the image mutiple times.
 
 ## 0.4.11
 
-* Use `api` to define `support-v4` dependency to allow automatic version resolution.
+- Use `api` to define `support-v4` dependency to allow automatic version resolution.
 
 ## 0.4.10
 
-* Depend on full `support-v4` library for ease of use (fixes conflicts with Firebase and libraries)
+- Depend on full `support-v4` library for ease of use (fixes conflicts with Firebase and libraries)
 
 ## 0.4.9
 
-* Bugfix: on iOS prevent to appear one pixel white line on resized image.
+- Bugfix: on iOS prevent to appear one pixel white line on resized image.
 
 ## 0.4.8
 
-* Replace the full `com.android.support:appcompat-v7` dependency with `com.android.support:support-core-utils`, which results in smaller APK sizes.
-* Upgrade support library to 27.1.1
+- Replace the full `com.android.support:appcompat-v7` dependency with `com.android.support:support-core-utils`, which results in smaller APK sizes.
+- Upgrade support library to 27.1.1
 
 ## 0.4.7
 
-* Added missing video_player package dev dependency.
+- Added missing video_player package dev dependency.
 
 ## 0.4.6
 
-* Added support for picking remote images.
+- Added support for picking remote images.
 
 ## 0.4.5
 
-* Bugfixes, code cleanup, more test coverage.
+- Bugfixes, code cleanup, more test coverage.
 
 ## 0.4.4
 
-* Updated Gradle tooling to match Android Studio 3.1.2.
+- Updated Gradle tooling to match Android Studio 3.1.2.
 
 ## 0.4.3
 
-* Bugfix: on iOS the `pickVideo` method will now return null when the user cancels picking a video.
+- Bugfix: on iOS the `pickVideo` method will now return null when the user cancels picking a video.
 
 ## 0.4.2
 
-* Added support for picking videos.
-* Updated example app to show video preview.
+- Added support for picking videos.
+- Updated example app to show video preview.
 
 ## 0.4.1
 
-* Bugfix: the `pickImage` method will now return null when the user cancels picking the image, instead of hanging indefinitely.
-* Removed the third party library dependency for taking pictures with the camera.
+- Bugfix: the `pickImage` method will now return null when the user cancels picking the image, instead of hanging indefinitely.
+- Removed the third party library dependency for taking pictures with the camera.
 
 ## 0.4.0
 
-* **Breaking change**. The `source` parameter for the `pickImage` is now required. Also, the `ImageSource.any` option doesn't exist anymore.
-* Use the native Android image gallery for picking images instead of a custom UI.
+- **Breaking change**. The `source` parameter for the `pickImage` is now required. Also, the `ImageSource.any` option doesn't exist anymore.
+- Use the native Android image gallery for picking images instead of a custom UI.
 
 ## 0.3.1
 
-* Bugfix: Android version correctly asks for runtime camera permission when using `ImageSource.camera`.
+- Bugfix: Android version correctly asks for runtime camera permission when using `ImageSource.camera`.
 
 ## 0.3.0
 
-* **Breaking change**. Set SDK constraints to match the Flutter beta release.
+- **Breaking change**. Set SDK constraints to match the Flutter beta release.
 
 ## 0.2.1
 
-* Simplified and upgraded Android project template to Android SDK 27.
-* Updated package description.
+- Simplified and upgraded Android project template to Android SDK 27.
+- Updated package description.
 
 ## 0.2.0
 
-* **Breaking change**. Upgraded to Gradle 4.1 and Android Studio Gradle plugin
+- **Breaking change**. Upgraded to Gradle 4.1 and Android Studio Gradle plugin
   3.0.1. Older Flutter projects need to upgrade their Gradle setup as well in
   order to use this version of the plugin. Instructions can be found
   [here](https://github.com/flutter/flutter/wiki/Updating-Flutter-projects-to-Gradle-4.1-and-Android-Studio-Gradle-plugin-3.0.1).
 
 ## 0.1.5
 
-* Added FLT prefix to iOS types
+- Added FLT prefix to iOS types
 
 ## 0.1.4
 
-* Bugfix: canceling image picking threw exception.
-* Bugfix: errors in plugin state management.
+- Bugfix: canceling image picking threw exception.
+- Bugfix: errors in plugin state management.
 
 ## 0.1.3
 
-* Added optional source argument to pickImage for controlling where the image comes from.
+- Added optional source argument to pickImage for controlling where the image comes from.
 
 ## 0.1.2
 
-* Added optional maxWidth and maxHeight arguments to pickImage.
+- Added optional maxWidth and maxHeight arguments to pickImage.
 
 ## 0.1.1
 
-* Updated Gradle repositories declaration to avoid the need for manual configuration
+- Updated Gradle repositories declaration to avoid the need for manual configuration
   in the consuming app.
 
 ## 0.1.0+1
 
-* Updated readme and description in pubspec.yaml
+- Updated readme and description in pubspec.yaml
 
 ## 0.1.0
 
-* Updated dependencies
-* **Breaking Change**: You need to add a maven section with the "https://maven.google.com" endpoint to the repository section of your `android/build.gradle`. For example:
+- Updated dependencies
+- **Breaking Change**: You need to add a maven section with the "https://maven.google.com" endpoint to the repository section of your `android/build.gradle`. For example:
+
 ```gradle
 allprojects {
     repositories {
@@ -358,20 +357,20 @@
 
 ## 0.0.3
 
-* Fix for crash on iPad when showing the Camera/Gallery selection dialog
+- Fix for crash on iPad when showing the Camera/Gallery selection dialog
 
 ## 0.0.2+2
 
-* Updated README
+- Updated README
 
 ## 0.0.2+1
 
-* Updated README
+- Updated README
 
 ## 0.0.2
 
-* Fix crash when trying to access camera on a device without camera (e.g. the Simulator)
+- Fix crash when trying to access camera on a device without camera (e.g. the Simulator)
 
 ## 0.0.1
 
-* Initial Release+- Initial Release