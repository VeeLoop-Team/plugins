<<<<<<< HEAD
## 0.6.3

* New feature : Set maximum duration for video recording.
=======
## 0.6.2+3
* Remove the deprecated `author:` field from pubspec.yaml
* Migrate the plugin to the pubspec platforms manifest.
* Require Flutter SDK 1.10.0 or greater.

## 0.6.2+2
* Android: Revert the image file return logic when the image doesn't have to be scaled. Fix a rotation regression caused by 0.6.2+1
* Example App: Add a dialog to enter `maxWidth`, `maxHeight` or `quality` when picking image.
>>>>>>> d30a0496

## 0.6.2+1

* Android: Fix a crash when a non*image file is picked.
* Android: Fix unwanted bitmap scaling.

## 0.6.2

* iOS: Fixes an issue where picking content from Gallery would result in a crash on iOS 13.

## 0.6.1+11

* Stability and Maintainability: update documentations, add unit tests.

## 0.6.1+10

* iOS: Fix image orientation problems when scaling images.

## 0.6.1+9

* Remove AndroidX warning.

## 0.6.1+8

* Fix iOS build and analyzer warnings.

## 0.6.1+7

* Android: Fix ImagePickerPlugin#onCreate casting context which causes exception.

## 0.6.1+6

* Define clang module for iOS

## 0.6.1+5

* Update and migrate iOS example project.

## 0.6.1+4

* Android: Fix a regression where the `retrieveLostImage` does not work anymore.
* Set up Android unit test to test `ImagePickerCache` and added image quality caching tests.

## 0.6.1+3

* Bugfix iOS: Fix orientation of the picked image after scaling.
* Remove unnecessary code that tried to normalize the orientation.
* Trivial XCTest code fix.

## 0.6.1+2

* Replace dependency on `androidx.legacy:legacy*support*v4:1.0.0` with `androidx.core:core:1.0.2`

## 0.6.1+1

* Add dependency on `androidx.annotation:annotation:1.0.0`.

## 0.6.1

* New feature : Get images with custom quality. While picking images, user can pass `imageQuality`
  parameter to compress image.

## 0.6.0+20

* Android: Migrated information cache methods to use instance methods.

## 0.6.0+19

* Android: Fix memory leak due not unregistering ActivityLifecycleCallbacks.

## 0.6.0+18

* Fix video play in example and update video_player plugin dependency.

## 0.6.0+17

* iOS: Fix a crash when user captures image from the camera with devices under iOS 11.

## 0.6.0+16

* iOS Simulator: fix hang after trying to take an image from the non-existent camera.

## 0.6.0+15

* Android: throws an exception when permissions denied instead of ignoring.

## 0.6.0+14

* Fix typo in README.

## 0.6.0+13

* Bugfix Android: Fix a crash occurs in some scenarios when user picks up image from gallery.

## 0.6.0+12

* Use class instead of struct for `GIFInfo` in iOS implementation.

## 0.6.0+11

* Don't use module imports.

## 0.6.0+10

* iOS: support picking GIF from gallery.

## 0.6.0+9

* Add missing template type parameter to `invokeMethod` calls.
* Bump minimum Flutter version to 1.5.0.
* Replace invokeMethod with invokeMapMethod wherever necessary.

## 0.6.0+8

* Bugfix: Add missed return statement into the image_picker example.

## 0.6.0+7

* iOS: Rename objects to follow Objective*C naming convention to avoid conflicts with other iOS library/frameworks.

## 0.6.0+6

* iOS: Picked image now has all the correct meta data from the original image, includes GPS, orientation and etc.

## 0.6.0+5

* iOS: Add missing import.

## 0.6.0+4

* iOS: Using first byte to determine original image type.
* iOS: Added XCTest target.
* iOS: The picked image now has the correct EXIF data copied from the original image.

## 0.6.0+3

* Android: fixed assertion failures due to reply messages that were sent on the wrong thread.

## 0.6.0+2

* Android: images are saved with their real extension instead of always using `.jpg`.

## 0.6.0+1

* Android: Using correct suffix syntax when picking image from remote url.

## 0.6.0

* Breaking change iOS: Returned `File` objects when picking videos now always holds the correct path. Before this change, the path returned could have `file://` prepended to it.

## 0.5.4+3

* Fix the example app failing to load picked video.

## 0.5.4+2

* Request Camera permission if it present in Manifest on Android >= M.

## 0.5.4+1

* Bugfix iOS: Cancel button not visible in gallery, if camera was accessed first.

## 0.5.4

* Add `retrieveLostData` to retrieve lost data after MainActivity is killed.

## 0.5.3+2

* Android: fix a crash when the MainActivity is destroyed after selecting the image/video.

## 0.5.3+1

* Update minimum deploy iOS version to 8.0.

## 0.5.3

* Fixed incorrect path being returned from Google Photos on Android.

## 0.5.2

* Check iOS camera authorizationStatus and return an error, if the access was
  denied.

## 0.5.1

* Android: Do not delete original image after scaling if the image is from gallery.

## 0.5.0+9

* Remove unnecessary temp video file path.

## 0.5.0+8

* Fixed wrong GooglePhotos authority of image Uri.

## 0.5.0+7

* Fix a crash when selecting images from yandex.disk and dropbox.

## 0.5.0+6

* Delete the original image if it was scaled.

## 0.5.0+5

* Remove unnecessary camera permission.

## 0.5.0+4

* Preserve transparency when saving images.

## 0.5.0+3

* Fixed an Android crash when Image Picker is registered without an activity.

## 0.5.0+2

* Log a more detailed warning at build time about the previous AndroidX
  migration.

## 0.5.0+1

* Fix a crash when user calls the plugin in quick succession on Android.

## 0.5.0

* **Breaking change**. Migrate from the deprecated original Android Support
  Library to AndroidX. This shouldn't result in any functional changes, but it
  requires any Android apps using this plugin to [also
  migrate](https://developer.android.com/jetpack/androidx/migrate) if they're
  using the original support library.

## 0.4.12+1

* Fix a crash when selecting downloaded images from image picker on certain devices.

## 0.4.12

* Fix a crash when user tap the image mutiple times.

## 0.4.11

* Use `api` to define `support-v4` dependency to allow automatic version resolution.

## 0.4.10

* Depend on full `support-v4` library for ease of use (fixes conflicts with Firebase and libraries)

## 0.4.9

* Bugfix: on iOS prevent to appear one pixel white line on resized image.

## 0.4.8

* Replace the full `com.android.support:appcompat-v7` dependency with `com.android.support:support-core-utils`, which results in smaller APK sizes.
* Upgrade support library to 27.1.1

## 0.4.7

* Added missing video_player package dev dependency.

## 0.4.6

* Added support for picking remote images.

## 0.4.5

* Bugfixes, code cleanup, more test coverage.

## 0.4.4

* Updated Gradle tooling to match Android Studio 3.1.2.

## 0.4.3

* Bugfix: on iOS the `pickVideo` method will now return null when the user cancels picking a video.

## 0.4.2

* Added support for picking videos.
* Updated example app to show video preview.

## 0.4.1

* Bugfix: the `pickImage` method will now return null when the user cancels picking the image, instead of hanging indefinitely.
* Removed the third party library dependency for taking pictures with the camera.

## 0.4.0

* **Breaking change**. The `source` parameter for the `pickImage` is now required. Also, the `ImageSource.any` option doesn't exist anymore.
* Use the native Android image gallery for picking images instead of a custom UI.

## 0.3.1

* Bugfix: Android version correctly asks for runtime camera permission when using `ImageSource.camera`.

## 0.3.0

* **Breaking change**. Set SDK constraints to match the Flutter beta release.

## 0.2.1

* Simplified and upgraded Android project template to Android SDK 27.
* Updated package description.

## 0.2.0

* **Breaking change**. Upgraded to Gradle 4.1 and Android Studio Gradle plugin
  3.0.1. Older Flutter projects need to upgrade their Gradle setup as well in
  order to use this version of the plugin. Instructions can be found
  [here](https://github.com/flutter/flutter/wiki/Updating-Flutter-projects-to-Gradle-4.1-and-Android-Studio-Gradle-plugin-3.0.1).

## 0.1.5

* Added FLT prefix to iOS types

## 0.1.4

* Bugfix: canceling image picking threw exception.
* Bugfix: errors in plugin state management.

## 0.1.3

* Added optional source argument to pickImage for controlling where the image comes from.

## 0.1.2

* Added optional maxWidth and maxHeight arguments to pickImage.

## 0.1.1

* Updated Gradle repositories declaration to avoid the need for manual configuration
  in the consuming app.

## 0.1.0+1

* Updated readme and description in pubspec.yaml

## 0.1.0

* Updated dependencies
* **Breaking Change**: You need to add a maven section with the "https://maven.google.com" endpoint to the repository section of your `android/build.gradle`. For example:

```gradle
allprojects {
    repositories {
        jcenter()
        maven {                              // NEW
            url "https://maven.google.com"   // NEW
        }                                    // NEW
    }
}
```

## 0.0.3

* Fix for crash on iPad when showing the Camera/Gallery selection dialog

## 0.0.2+2

* Updated README

## 0.0.2+1

* Updated README

## 0.0.2

* Fix crash when trying to access camera on a device without camera (e.g. the Simulator)

## 0.0.1

* Initial Release<|MERGE_RESOLUTION|>--- conflicted
+++ resolved
@@ -1,17 +1,17 @@
-<<<<<<< HEAD
 ## 0.6.3
 
 * New feature : Set maximum duration for video recording.
-=======
+
 ## 0.6.2+3
+
 * Remove the deprecated `author:` field from pubspec.yaml
 * Migrate the plugin to the pubspec platforms manifest.
 * Require Flutter SDK 1.10.0 or greater.
 
 ## 0.6.2+2
+
 * Android: Revert the image file return logic when the image doesn't have to be scaled. Fix a rotation regression caused by 0.6.2+1
 * Example App: Add a dialog to enter `maxWidth`, `maxHeight` or `quality` when picking image.
->>>>>>> d30a0496
 
 ## 0.6.2+1
 
