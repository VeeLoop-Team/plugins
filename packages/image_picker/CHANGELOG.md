## 0.6.4

<<<<<<< HEAD
* Set maximum duration for video recording.
=======
* Add a new parameter to select preferred camera device.

## 0.6.3+4

* Make the pedantic dev_dependency explicit.

## 0.6.3+3

* Android: Fix a crash when `externalFilesDirectory` does not exist.
>>>>>>> fc456242

## 0.6.3+2

* Bump RoboElectric dependency to 4.3.1 and update resource usage.

## 0.6.3+1

* Fix an issue that the example app won't launch the image picker after Android V2 embedding migration.

## 0.6.3

* Support Android V2 embedding.
* Migrate to using the new e2e test binding.

## 0.6.2+3

* Remove the deprecated `author:` field from pubspec.yaml
* Migrate the plugin to the pubspec platforms manifest.
* Require Flutter SDK 1.10.0 or greater.

## 0.6.2+2

* Android: Revert the image file return logic when the image doesn't have to be scaled. Fix a rotation regression caused by 0.6.2+1
* Example App: Add a dialog to enter `maxWidth`, `maxHeight` or `quality` when picking image.

## 0.6.2+1

* Android: Fix a crash when a non-image file is picked.
* Android: Fix unwanted bitmap scaling.

## 0.6.2

* iOS: Fixes an issue where picking content from Gallery would result in a crash on iOS 13.

## 0.6.1+11

* Stability and Maintainability: update documentations, add unit tests.

## 0.6.1+10

* iOS: Fix image orientation problems when scaling images.

## 0.6.1+9

* Remove AndroidX warning.

## 0.6.1+8

* Fix iOS build and analyzer warnings.

## 0.6.1+7

* Android: Fix ImagePickerPlugin#onCreate casting context which causes exception.

## 0.6.1+6

* Define clang module for iOS

## 0.6.1+5

* Update and migrate iOS example project.

## 0.6.1+4

* Android: Fix a regression where the `retrieveLostImage` does not work anymore.
* Set up Android unit test to test `ImagePickerCache` and added image quality caching tests.

## 0.6.1+3

* Bugfix iOS: Fix orientation of the picked image after scaling.
* Remove unnecessary code that tried to normalize the orientation.
* Trivial XCTest code fix.

## 0.6.1+2

* Replace dependency on `androidx.legacy:legacy-support-v4:1.0.0` with `androidx.core:core:1.0.2`

## 0.6.1+1

* Add dependency on `androidx.annotation:annotation:1.0.0`.

## 0.6.1

* New feature : Get images with custom quality. While picking images, user can pass `imageQuality`
parameter to compress image.

## 0.6.0+20

* Android: Migrated information cache methods to use instance methods.

## 0.6.0+19

* Android: Fix memory leak due not unregistering ActivityLifecycleCallbacks.

## 0.6.0+18

* Fix video play in example and update video_player plugin dependency.

## 0.6.0+17

* iOS: Fix a crash when user captures image from the camera with devices under iOS 11.

## 0.6.0+16

* iOS Simulator: fix hang after trying to take an image from the non-existent camera.

## 0.6.0+15

* Android: throws an exception when permissions denied instead of ignoring.

## 0.6.0+14

* Fix typo in README.

## 0.6.0+13

* Bugfix Android: Fix a crash occurs in some scenarios when user picks up image from gallery.

## 0.6.0+12

* Use class instead of struct for `GIFInfo` in iOS implementation.

## 0.6.0+11

* Don't use module imports.

## 0.6.0+10

* iOS: support picking GIF from gallery.

## 0.6.0+9

* Add missing template type parameter to `invokeMethod` calls.
* Bump minimum Flutter version to 1.5.0.
* Replace invokeMethod with invokeMapMethod wherever necessary.

## 0.6.0+8

* Bugfix: Add missed return statement into the image_picker example.

## 0.6.0+7

* iOS: Rename objects to follow Objective-C naming convention to avoid conflicts with other iOS library/frameworks.

## 0.6.0+6

* iOS: Picked image now has all the correct meta data from the original image, includes GPS, orientation and etc.

## 0.6.0+5

* iOS: Add missing import.

## 0.6.0+4

* iOS: Using first byte to determine original image type.
* iOS: Added XCTest target.
* iOS: The picked image now has the correct EXIF data copied from the original image.

## 0.6.0+3

* Android: fixed assertion failures due to reply messages that were sent on the wrong thread.

## 0.6.0+2

* Android: images are saved with their real extension instead of always using `.jpg`.

## 0.6.0+1

* Android: Using correct suffix syntax when picking image from remote url.

## 0.6.0

* Breaking change iOS: Returned `File` objects when picking videos now always holds the correct path. Before this change, the path returned could have `file://` prepended to it.

## 0.5.4+3

* Fix the example app failing to load picked video.

## 0.5.4+2

* Request Camera permission if it present in Manifest on Android >= M.

## 0.5.4+1

* Bugfix iOS: Cancel button not visible in gallery, if camera was accessed first.

## 0.5.4

* Add `retrieveLostData` to retrieve lost data after MainActivity is killed.

## 0.5.3+2

* Android: fix a crash when the MainActivity is destroyed after selecting the image/video.

## 0.5.3+1

* Update minimum deploy iOS version to 8.0.

## 0.5.3

* Fixed incorrect path being returned from Google Photos on Android.

## 0.5.2

* Check iOS camera authorizationStatus and return an error, if the access was
  denied.

## 0.5.1

* Android: Do not delete original image after scaling if the image is from gallery.

## 0.5.0+9

* Remove unnecessary temp video file path.

## 0.5.0+8

* Fixed wrong GooglePhotos authority of image Uri.

## 0.5.0+7

* Fix a crash when selecting images from yandex.disk and dropbox.

## 0.5.0+6

* Delete the original image if it was scaled.

## 0.5.0+5

* Remove unnecessary camera permission.

## 0.5.0+4

* Preserve transparency when saving images.

## 0.5.0+3

* Fixed an Android crash when Image Picker is registered without an activity.

## 0.5.0+2

* Log a more detailed warning at build time about the previous AndroidX
  migration.

## 0.5.0+1

* Fix a crash when user calls the plugin in quick succession on Android.

## 0.5.0

* **Breaking change**. Migrate from the deprecated original Android Support
  Library to AndroidX. This shouldn't result in any functional changes, but it
  requires any Android apps using this plugin to [also
  migrate](https://developer.android.com/jetpack/androidx/migrate) if they're
  using the original support library.

## 0.4.12+1

* Fix a crash when selecting downloaded images from image picker on certain devices.

## 0.4.12

* Fix a crash when user tap the image mutiple times.

## 0.4.11

* Use `api` to define `support-v4` dependency to allow automatic version resolution.

## 0.4.10

* Depend on full `support-v4` library for ease of use (fixes conflicts with Firebase and libraries)

## 0.4.9

* Bugfix: on iOS prevent to appear one pixel white line on resized image.

## 0.4.8

* Replace the full `com.android.support:appcompat-v7` dependency with `com.android.support:support-core-utils`, which results in smaller APK sizes.
* Upgrade support library to 27.1.1

## 0.4.7

* Added missing video_player package dev dependency.

## 0.4.6

* Added support for picking remote images.

## 0.4.5

* Bugfixes, code cleanup, more test coverage.

## 0.4.4

* Updated Gradle tooling to match Android Studio 3.1.2.

## 0.4.3

* Bugfix: on iOS the `pickVideo` method will now return null when the user cancels picking a video.

## 0.4.2

* Added support for picking videos.
* Updated example app to show video preview.

## 0.4.1

* Bugfix: the `pickImage` method will now return null when the user cancels picking the image, instead of hanging indefinitely.
* Removed the third party library dependency for taking pictures with the camera.

## 0.4.0

* **Breaking change**. The `source` parameter for the `pickImage` is now required. Also, the `ImageSource.any` option doesn't exist anymore.
* Use the native Android image gallery for picking images instead of a custom UI.

## 0.3.1

* Bugfix: Android version correctly asks for runtime camera permission when using `ImageSource.camera`.

## 0.3.0

* **Breaking change**. Set SDK constraints to match the Flutter beta release.

## 0.2.1

* Simplified and upgraded Android project template to Android SDK 27.
* Updated package description.

## 0.2.0

* **Breaking change**. Upgraded to Gradle 4.1 and Android Studio Gradle plugin
  3.0.1. Older Flutter projects need to upgrade their Gradle setup as well in
  order to use this version of the plugin. Instructions can be found
  [here](https://github.com/flutter/flutter/wiki/Updating-Flutter-projects-to-Gradle-4.1-and-Android-Studio-Gradle-plugin-3.0.1).

## 0.1.5

* Added FLT prefix to iOS types

## 0.1.4

* Bugfix: canceling image picking threw exception.
* Bugfix: errors in plugin state management.

## 0.1.3

* Added optional source argument to pickImage for controlling where the image comes from.

## 0.1.2

* Added optional maxWidth and maxHeight arguments to pickImage.

## 0.1.1

* Updated Gradle repositories declaration to avoid the need for manual configuration
  in the consuming app.

## 0.1.0+1

* Updated readme and description in pubspec.yaml

## 0.1.0

* Updated dependencies
* **Breaking Change**: You need to add a maven section with the "https://maven.google.com" endpoint to the repository section of your `android/build.gradle`. For example:
```gradle
allprojects {
    repositories {
        jcenter()
        maven {                              // NEW
            url "https://maven.google.com"   // NEW
        }                                    // NEW
    }
}
```

## 0.0.3

* Fix for crash on iPad when showing the Camera/Gallery selection dialog

## 0.0.2+2

* Updated README

## 0.0.2+1

* Updated README

## 0.0.2

* Fix crash when trying to access camera on a device without camera (e.g. the Simulator)

## 0.0.1

* Initial Release<|MERGE_RESOLUTION|>--- conflicted
+++ resolved
@@ -1,8 +1,9 @@
+## 0.6.5
+
+* Set maximum duration for video recording.
+
 ## 0.6.4
 
-<<<<<<< HEAD
-* Set maximum duration for video recording.
-=======
 * Add a new parameter to select preferred camera device.
 
 ## 0.6.3+4
@@ -12,7 +13,6 @@
 ## 0.6.3+3
 
 * Android: Fix a crash when `externalFilesDirectory` does not exist.
->>>>>>> fc456242
 
 ## 0.6.3+2
 
