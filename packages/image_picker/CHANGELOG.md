<<<<<<< HEAD
## 0.6.2

* New feature : Set maximum duration for video recording.
=======
## 0.6.1+11

* Stability and Maintainability: update documentations, add unit tests.

## 0.6.1+10

* iOS: Fix image orientation problems when scaling images.

## 0.6.1+9

* Remove AndroidX warning.

## 0.6.1+8

* Fix iOS build and analyzer warnings.

## 0.6.1+7

* Android: Fix ImagePickerPlugin#onCreate casting context which causes exception.

## 0.6.1+6

* Define clang module for iOS

## 0.6.1+5

* Update and migrate iOS example project.
>>>>>>> 83809887

## 0.6.1+4

* Android: Fix a regression where the `retrieveLostImage` does not work anymore.
* Set up Android unit test to test `ImagePickerCache` and added image quality caching tests.

## 0.6.1+3

* Bugfix iOS: Fix orientation of the picked image after scaling.
* Remove unnecessary code that tried to normalize the orientation.
* Trivial XCTest code fix.

## 0.6.1+2

* Replace dependency on `androidx.legacy:legacy-support-v4:1.0.0` with `androidx.core:core:1.0.2`

## 0.6.1+1

* Add dependency on `androidx.annotation:annotation:1.0.0`.

## 0.6.1

* New feature : Get images with custom quality. While picking images, user can pass `imageQuality`
parameter to compress image.

## 0.6.0+20

* Android: Migrated information cache methods to use instance methods.

## 0.6.0+19

* Android: Fix memory leak due not unregistering ActivityLifecycleCallbacks.

## 0.6.0+18

* Fix video play in example and update video_player plugin dependency.

## 0.6.0+17

* iOS: Fix a crash when user captures image from the camera with devices under iOS 11.

## 0.6.0+16

* iOS Simulator: fix hang after trying to take an image from the non-existent camera.

## 0.6.0+15

* Android: throws an exception when permissions denied instead of ignoring.

## 0.6.0+14

* Fix typo in README.

## 0.6.0+13

* Bugfix Android: Fix a crash occurs in some scenarios when user picks up image from gallery.

## 0.6.0+12

* Use class instead of struct for `GIFInfo` in iOS implementation.

## 0.6.0+11

* Don't use module imports.

## 0.6.0+10

* iOS: support picking GIF from gallery.

## 0.6.0+9

* Add missing template type parameter to `invokeMethod` calls.
* Bump minimum Flutter version to 1.5.0.
* Replace invokeMethod with invokeMapMethod wherever necessary.

## 0.6.0+8

* Bugfix: Add missed return statement into the image_picker example.

## 0.6.0+7

* iOS: Rename objects to follow Objective-C naming convention to avoid conflicts with other iOS library/frameworks.

## 0.6.0+6

* iOS: Picked image now has all the correct meta data from the original image, includes GPS, orientation and etc.

## 0.6.0+5

* iOS: Add missing import.

## 0.6.0+4

* iOS: Using first byte to determine original image type.
* iOS: Added XCTest target.
* iOS: The picked image now has the correct EXIF data copied from the original image.

## 0.6.0+3

* Android: fixed assertion failures due to reply messages that were sent on the wrong thread.

## 0.6.0+2

* Android: images are saved with their real extension instead of always using `.jpg`.

## 0.6.0+1

* Android: Using correct suffix syntax when picking image from remote url.

## 0.6.0

* Breaking change iOS: Returned `File` objects when picking videos now always holds the correct path. Before this change, the path returned could have `file://` prepended to it.

## 0.5.4+3

* Fix the example app failing to load picked video.

## 0.5.4+2

* Request Camera permission if it present in Manifest on Android >= M.

## 0.5.4+1

* Bugfix iOS: Cancel button not visible in gallery, if camera was accessed first.

## 0.5.4

* Add `retrieveLostData` to retrieve lost data after MainActivity is killed.

## 0.5.3+2

* Android: fix a crash when the MainActivity is destroyed after selecting the image/video.

## 0.5.3+1

* Update minimum deploy iOS version to 8.0.

## 0.5.3

* Fixed incorrect path being returned from Google Photos on Android.

## 0.5.2

* Check iOS camera authorizationStatus and return an error, if the access was
  denied.

## 0.5.1

* Android: Do not delete original image after scaling if the image is from gallery.

## 0.5.0+9

* Remove unnecessary temp video file path.

## 0.5.0+8

* Fixed wrong GooglePhotos authority of image Uri.

## 0.5.0+7

* Fix a crash when selecting images from yandex.disk and dropbox.

## 0.5.0+6

* Delete the original image if it was scaled.

## 0.5.0+5

* Remove unnecessary camera permission.

## 0.5.0+4

* Preserve transparency when saving images.

## 0.5.0+3

* Fixed an Android crash when Image Picker is registered without an activity.

## 0.5.0+2

* Log a more detailed warning at build time about the previous AndroidX
  migration.

## 0.5.0+1

* Fix a crash when user calls the plugin in quick succession on Android.

## 0.5.0

* **Breaking change**. Migrate from the deprecated original Android Support
  Library to AndroidX. This shouldn't result in any functional changes, but it
  requires any Android apps using this plugin to [also
  migrate](https://developer.android.com/jetpack/androidx/migrate) if they're
  using the original support library.

## 0.4.12+1

* Fix a crash when selecting downloaded images from image picker on certain devices.

## 0.4.12

* Fix a crash when user tap the image mutiple times.

## 0.4.11

* Use `api` to define `support-v4` dependency to allow automatic version resolution.

## 0.4.10

* Depend on full `support-v4` library for ease of use (fixes conflicts with Firebase and libraries)

## 0.4.9

* Bugfix: on iOS prevent to appear one pixel white line on resized image.

## 0.4.8

* Replace the full `com.android.support:appcompat-v7` dependency with `com.android.support:support-core-utils`, which results in smaller APK sizes.
* Upgrade support library to 27.1.1

## 0.4.7

* Added missing video_player package dev dependency.

## 0.4.6

* Added support for picking remote images.

## 0.4.5

* Bugfixes, code cleanup, more test coverage.

## 0.4.4

* Updated Gradle tooling to match Android Studio 3.1.2.

## 0.4.3

* Bugfix: on iOS the `pickVideo` method will now return null when the user cancels picking a video.

## 0.4.2

* Added support for picking videos.
* Updated example app to show video preview.

## 0.4.1

* Bugfix: the `pickImage` method will now return null when the user cancels picking the image, instead of hanging indefinitely.
* Removed the third party library dependency for taking pictures with the camera.

## 0.4.0

* **Breaking change**. The `source` parameter for the `pickImage` is now required. Also, the `ImageSource.any` option doesn't exist anymore.
* Use the native Android image gallery for picking images instead of a custom UI.

## 0.3.1

* Bugfix: Android version correctly asks for runtime camera permission when using `ImageSource.camera`.

## 0.3.0

* **Breaking change**. Set SDK constraints to match the Flutter beta release.

## 0.2.1

* Simplified and upgraded Android project template to Android SDK 27.
* Updated package description.

## 0.2.0

* **Breaking change**. Upgraded to Gradle 4.1 and Android Studio Gradle plugin
  3.0.1. Older Flutter projects need to upgrade their Gradle setup as well in
  order to use this version of the plugin. Instructions can be found
  [here](https://github.com/flutter/flutter/wiki/Updating-Flutter-projects-to-Gradle-4.1-and-Android-Studio-Gradle-plugin-3.0.1).

## 0.1.5

* Added FLT prefix to iOS types

## 0.1.4

* Bugfix: canceling image picking threw exception.
* Bugfix: errors in plugin state management.

## 0.1.3

* Added optional source argument to pickImage for controlling where the image comes from.

## 0.1.2

* Added optional maxWidth and maxHeight arguments to pickImage.

## 0.1.1

* Updated Gradle repositories declaration to avoid the need for manual configuration
  in the consuming app.

## 0.1.0+1

* Updated readme and description in pubspec.yaml

## 0.1.0

* Updated dependencies
* **Breaking Change**: You need to add a maven section with the "https://maven.google.com" endpoint to the repository section of your `android/build.gradle`. For example:
```gradle
allprojects {
    repositories {
        jcenter()
        maven {                              // NEW
            url "https://maven.google.com"   // NEW
        }                                    // NEW
    }
}
```

## 0.0.3

* Fix for crash on iPad when showing the Camera/Gallery selection dialog

## 0.0.2+2

* Updated README

## 0.0.2+1

* Updated README

## 0.0.2

* Fix crash when trying to access camera on a device without camera (e.g. the Simulator)

## 0.0.1

* Initial Release<|MERGE_RESOLUTION|>--- conflicted
+++ resolved
@@ -1,8 +1,7 @@
-<<<<<<< HEAD
 ## 0.6.2
 
 * New feature : Set maximum duration for video recording.
-=======
+
 ## 0.6.1+11
 
 * Stability and Maintainability: update documentations, add unit tests.
@@ -30,7 +29,6 @@
 ## 0.6.1+5
 
 * Update and migrate iOS example project.
->>>>>>> 83809887
 
 ## 0.6.1+4
 
