name: image_picker
description: Flutter plugin for selecting images from the Android and iOS image
  library, and taking new pictures with the camera.
homepage: https://github.com/flutter/plugins/tree/master/packages/image_picker/image_picker
<<<<<<< HEAD
version: 0.6.7+9
=======
version: 0.6.7+11
>>>>>>> b96c847d

flutter:
  plugin:
    platforms:
      android:
        package: io.flutter.plugins.imagepicker
        pluginClass: ImagePickerPlugin
      ios:
        pluginClass: FLTImagePickerPlugin

dependencies:
  flutter:
    sdk: flutter
  flutter_plugin_android_lifecycle: ^1.0.2
  image_picker_platform_interface: ^1.1.0

dev_dependencies:
  video_player: ^0.10.3
  flutter_test:
    sdk: flutter
  integration_test:
    path: ../../integration_test
  pedantic: ^1.8.0

environment:
  sdk: ">=2.1.0 <3.0.0"
  flutter: ">=1.10.0 <2.0.0"<|MERGE_RESOLUTION|>--- conflicted
+++ resolved
@@ -2,11 +2,7 @@
 description: Flutter plugin for selecting images from the Android and iOS image
   library, and taking new pictures with the camera.
 homepage: https://github.com/flutter/plugins/tree/master/packages/image_picker/image_picker
-<<<<<<< HEAD
-version: 0.6.7+9
-=======
-version: 0.6.7+11
->>>>>>> b96c847d
+version: 0.6.7+12
 
 flutter:
   plugin:
