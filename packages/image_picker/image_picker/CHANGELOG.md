--- conflicted
+++ resolved
@@ -1,8 +1,7 @@
-<<<<<<< HEAD
-## 0.6.7+9
+## 0.6.7+12
 
 * Update android compileSdkVersion to 29.
-=======
+
 ## 0.6.7+11
 
 * Keep handling deprecated Android v1 classes for backward compatibility.
@@ -15,7 +14,6 @@
 
 * Updated the ExifInterface to the AndroidX version to support more file formats;
 * Update documentation of `getImage()` regarding compression support for specific image types.
->>>>>>> b96c847d
 
 ## 0.6.7+8
 
