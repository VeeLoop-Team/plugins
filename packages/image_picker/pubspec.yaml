name: image_picker
description: Flutter plugin for selecting images from the Android and iOS image
  library, and taking new pictures with the camera.
homepage: https://github.com/flutter/plugins/tree/master/packages/image_picker
<<<<<<< HEAD
version: 0.6.3
=======
version: 0.6.3+2
>>>>>>> af7f798a

flutter:
  plugin:
    platforms:
      android:
        package: io.flutter.plugins.imagepicker
        pluginClass: ImagePickerPlugin
      ios:
        pluginClass: FLTImagePickerPlugin

dependencies:
  flutter:
    sdk: flutter
  flutter_plugin_android_lifecycle: ^1.0.2

dev_dependencies:
  video_player: ^0.10.3
  flutter_test:
    sdk: flutter
  e2e: ^0.2.1

environment:
  sdk: ">=2.0.0-dev.28.0 <3.0.0"
  flutter: ">=1.10.0 <2.0.0"<|MERGE_RESOLUTION|>--- conflicted
+++ resolved
@@ -2,11 +2,7 @@
 description: Flutter plugin for selecting images from the Android and iOS image
   library, and taking new pictures with the camera.
 homepage: https://github.com/flutter/plugins/tree/master/packages/image_picker
-<<<<<<< HEAD
-version: 0.6.3
-=======
-version: 0.6.3+2
->>>>>>> af7f798a
+version: 0.6.3+3
 
 flutter:
   plugin:
