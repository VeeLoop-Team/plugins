--- conflicted
+++ resolved
@@ -5,11 +5,7 @@
   - Flutter Team <flutter-dev@googlegroups.com>
   - Rhodes Davis Jr. <rody.davis.jr@gmail.com>
 homepage: https://github.com/flutter/plugins/tree/master/packages/image_picker
-<<<<<<< HEAD
-version: 0.6.0+9
-=======
-version: 0.6.1+4
->>>>>>> 90aaca84
+version: 0.6.1+5
 
 flutter:
   plugin:
@@ -22,10 +18,6 @@
     sdk: flutter
 
 dev_dependencies:
-<<<<<<< HEAD
-=======
-  video_player: 0.10.1+5
->>>>>>> 90aaca84
   flutter_test:
     sdk: flutter
 
