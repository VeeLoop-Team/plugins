--- conflicted
+++ resolved
@@ -291,17 +291,14 @@
 
   private void launchTakeVideoWithCameraIntent() {
     Intent intent = new Intent(MediaStore.ACTION_VIDEO_CAPTURE);
-<<<<<<< HEAD
     if (this.methodCall != null && this.methodCall.argument("maxDuration") != null) {
       int maxSeconds = this.methodCall.argument("maxDuration");
       intent.putExtra(MediaStore.EXTRA_DURATION_LIMIT, maxSeconds);
     }
-=======
     if (cameraDevice == CameraDevice.FRONT) {
       useFrontCamera(intent);
     }
 
->>>>>>> fc456242
     boolean canTakePhotos = intentResolver.resolveActivity(intent);
 
     if (!canTakePhotos) {
