--- conflicted
+++ resolved
@@ -5,11 +5,7 @@
 # 0.5.y+z is compatible with 1.0.0, if you land a breaking change bump
 # the version to 2.0.0.
 # See more details: https://github.com/flutter/flutter/wiki/Package-migration-to-1.0.0
-<<<<<<< HEAD
-version: 0.5.10+1
-=======
-version: 0.5.12
->>>>>>> b96c847d
+version: 0.5.12+1
 
 flutter:
   plugin:
