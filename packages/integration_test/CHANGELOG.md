<<<<<<< HEAD
## 0.9.0+1

* Update android compileSdkVersion to 29.
=======
## 0.9.1

* Keep handling deprecated Android v1 classes for backward compatibility.
>>>>>>> b96c847d

## 0.9.0

* Add screenshot capability to web tests.

## 0.8.2

* Add support to get timeline.

## 0.8.1

* Show stack trace of widget test errors on the platform side
* Fix method channel name for iOS

## 0.8.0

* Rename plugin to integration_test.

## 0.7.0

* Move utilities for tracking frame performance in an e2e test to `flutter_test`.

## 0.6.3

* Add customizable `flutter_driver` adaptor.
* Add utilities for tracking frame performance in an e2e test.

## 0.6.2+1

* Fix incorrect test results when one test passes then another fails

## 0.6.2

* Fix `setSurfaceSize` for e2e tests

## 0.6.1

* Added `data` in the reported json.

## 0.6.0

* **Breaking change** `E2EPlugin` exports a `Future` for `testResults`.

## 0.5.0+1

* Fixed the device pixel ratio problem.

## 0.5.0

* **Breaking change** by default, tests will use the device window size.
  Tests can still override the window size by using the `setSurfaceSize` method.
* **Breaking change** If using Flutter 1.19.0-2.0.pre.196 or greater, the
  `testTextInput` will no longer automatically register.
* **Breaking change** If using Flutter 1.19.0-2.0.pre.196 or greater, the
  `HttpOverrides` will no longer be set by default.
* Minor formatting changes to Dart code.

## 0.4.3+3

* Fixed code snippet in readme that referenced a non-existent `result` variable.

## 0.4.3+2

* Bumps AGP to 3.6.3
* Changes android-retrofuture dependency type to "implementation"

## 0.4.3+1

* Post-v2 Android embedding cleanup.

## 0.4.3

* Uses CompletableFuture from android-retrofuture allow compatibility with API < 24.

## 0.4.2

* Adds support for Android E2E tests that utilize other @Rule's, like GrantPermissionRule.
* Fix CocoaPods podspec lint warnings.

## 0.4.1

* Remove Android dependencies fallback.
* Require Flutter SDK 1.12.13+hotfix.5 or greater.

## 0.4.0

* **Breaking change** Driver request_data call's response has changed to
  encapsulate the failure details.
* Details for failure cases are added: failed method name, stack trace.

## 0.3.0+1

* Replace deprecated `getFlutterEngine` call on Android.

## 0.3.0

* Updates documentation to instruct developers not to launch the activity since
  we are doing it for them.
* Renames `FlutterRunner` to `FlutterTestRunner` to avoid conflict with Fuchsia.

## 0.2.4+4

* Fixed a hang that occurred on platforms that don't have a `MethodChannel` listener registered..

## 0.2.4+3

* Fixed code snippet in the readme under the "Using Flutter driver to run tests" section.

## 0.2.4+2

* Make the pedantic dev_dependency explicit.

## 0.2.4+1

* Registering web service extension for using e2e with web.

## 0.2.4

* Fixed problem with XCTest in XCode 11.3 where the testing bundles were getting
  opened multiple times which interfered with the singleton logic for E2EPlugin.

## 0.2.3+1

* Added a driver test for failure behavior.

## 0.2.3

* Updates `E2EPlugin` and add skeleton iOS test case `E2EIosTest`.
* Adds instructions to README.md about e2e testing on iOS devices.
* Adds iOS e2e testing to example.

## 0.2.2+3

* Remove the deprecated `author:` field from pubspec.yaml
* Migrate the plugin to the pubspec platforms manifest.
* Require Flutter SDK 1.10.0 or greater.

## 0.2.2+2

* Adds an android dummy project to silence warnings and removes unnecessary
  .gitignore files.

## 0.2.2+1

* Fix pedantic lints. Adds a missing await in the example test and some missing
  documentation.

## 0.2.2

* Added a stub macos implementation
* Added a macos example

## 0.2.1+1

* Updated README.

## 0.2.1

* Support the v2 Android embedder.
* Print a warning if the plugin is not registered.
* Updated method channel name.
* Set a Flutter minimum SDK version.

## 0.2.0+1

* Updated README.

## 0.2.0

* Renamed package from instrumentation_adapter to e2e.
* Refactored example app test.
* **Breaking change**. Renamed `InstrumentationAdapterFlutterBinding` to
  `IntegrationTestWidgetsFlutterBinding`.
* Updated README.

## 0.1.4

* Migrate example to AndroidX.
* Define clang module for iOS.

## 0.1.3

* Added example app.
* Added stub iOS implementation.
* Updated README.
* No longer throws errors when running tests on the host.

## 0.1.2

* Added support for running tests using Flutter driver.

## 0.1.1

* Updates about using *androidx* library.

## 0.1.0

* Update boilerplate test to use `@Rule` instead of `FlutterTest`.

## 0.0.2

* Document current usage instructions, which require adding a Java test file.

## 0.0.1

* Initial release<|MERGE_RESOLUTION|>--- conflicted
+++ resolved
@@ -1,12 +1,10 @@
-<<<<<<< HEAD
-## 0.9.0+1
+## 0.9.1+1
 
 * Update android compileSdkVersion to 29.
-=======
+
 ## 0.9.1
 
 * Keep handling deprecated Android v1 classes for backward compatibility.
->>>>>>> b96c847d
 
 ## 0.9.0
 
