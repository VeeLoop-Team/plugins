--- conflicted
+++ resolved
@@ -1,10 +1,10 @@
+## 1.0.7
+
+* Update android compileSdkVersion to 29.
+
 ## 1.0.6
 
-<<<<<<< HEAD
-* Update android compileSdkVersion to 29.
-=======
 * Keep handling deprecated Android v1 classes for backward compatibility.
->>>>>>> b96c847d
 
 ## 1.0.5
 
