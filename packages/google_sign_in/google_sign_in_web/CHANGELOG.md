--- conflicted
+++ resolved
@@ -1,12 +1,10 @@
-<<<<<<< HEAD
 ## 0.9.0
 
-* Add support for methods introduced in `google_sign_in_platform_interface` 1.1.0.
-=======
+* Add support for method introduced in `google_sign_in_platform_interface` 1.1.0.
+
 ## 0.8.4
 
 * Remove all `fakeConstructor$` from the generated facade. JS interop classes do not support non-external constructors.
->>>>>>> 6c329d0b
 
 ## 0.8.3+2
 
