## 0.4.0+9

<<<<<<< HEAD
* Update android compileSdkVersion to 29.
=======
* Keep handling deprecated Android v1 classes for backward compatibility.
>>>>>>> b96c847d

## 0.4.0+8

* Update package:e2e -> package:integration_test

## 0.4.0+7

* Update package:e2e reference to use the local version in the flutter/plugins
  repository.

## 0.4.0+6

* Post-v2 Android embedding cleanup.

## 0.4.0+5

* Update lower bound of dart dependency to 2.1.0.

## 0.4.0+4

* Bump the minimum Flutter version to 1.12.13+hotfix.5.
* Clean up various Android workarounds no longer needed after framework v1.12.
* Complete v2 embedding support.
* Fix UIApplicationShortcutItem availability warnings.
* Fix CocoaPods podspec lint warnings.

## 0.4.0+3

* Replace deprecated `getFlutterEngine` call on Android.

## 0.4.0+2

* Make the pedantic dev_dependency explicit.

## 0.4.0+1

* Remove the deprecated `author:` field from pubspec.yaml
* Migrate the plugin to the pubspec platforms manifest.
* Require Flutter SDK 1.10.0 or greater.

## 0.4.0

- Added missing documentation.
- **Breaking change**. `channel` and `withMethodChannel` are now
  `@visibleForTesting`. These methods are for plugin unit tests only and may be
  removed in the future.
- **Breaking change**. Removed `runLaunchAction` from public API. This method
  was not meant to be used by consumers of the plugin.

## 0.3.3+1

* Update and migrate iOS example project by removing flutter_assets, change
  "English" to "en", remove extraneous xcconfigs, update to Xcode 11 build
  settings, and remove ARCHS and DEVELOPMENT_TEAM.

## 0.3.3

* Support Android V2 embedding.
* Add e2e tests.
* Migrate to using the new e2e test binding.

## 0.3.2+4

* Remove AndroidX warnings.

## 0.3.2+3

* Define clang module for iOS.

## 0.3.2+2

* Fix bug that would make the shortcut not open on Android.
* Report shortcut used on Android.
* Improves example.

## 0.3.2+1

* Update usage example in README.

## 0.3.2

* Fixed the quick actions launch on Android when the app is killed.

## 0.3.1

* Added unit tests.

## 0.3.0+2

* Add missing template type parameter to `invokeMethod` calls.
* Bump minimum Flutter version to 1.5.0.
* Replace invokeMethod with invokeMapMethod wherever necessary.

## 0.3.0+1

* Log a more detailed warning at build time about the previous AndroidX
  migration.

## 0.3.0

* **Breaking change**. Migrate from the deprecated original Android Support
  Library to AndroidX. This shouldn't result in any functional changes, but it
  requires any Android apps using this plugin to [also
  migrate](https://developer.android.com/jetpack/androidx/migrate) if they're
  using the original support library.

## 0.2.2

* Allow to register more than once.

## 0.2.1

* Updated Gradle tooling to match Android Studio 3.1.2.

## 0.2.0

* **Breaking change**. Set SDK constraints to match the Flutter beta release.

## 0.1.1

* Simplified and upgraded Android project template to Android SDK 27.
* Updated package description.

## 0.1.0

* **Breaking change**. Upgraded to Gradle 4.1 and Android Studio Gradle plugin
  3.0.1. Older Flutter projects need to upgrade their Gradle setup as well in
  order to use this version of the plugin. Instructions can be found
  [here](https://github.com/flutter/flutter/wiki/Updating-Flutter-projects-to-Gradle-4.1-and-Android-Studio-Gradle-plugin-3.0.1).

## 0.0.2

* Add FLT prefix to iOS types

## 0.0.1

* Initial release<|MERGE_RESOLUTION|>--- conflicted
+++ resolved
@@ -1,10 +1,10 @@
+## 0.4.0+10
+
+* Update android compileSdkVersion to 29.
+
 ## 0.4.0+9
 
-<<<<<<< HEAD
-* Update android compileSdkVersion to 29.
-=======
 * Keep handling deprecated Android v1 classes for backward compatibility.
->>>>>>> b96c847d
 
 ## 0.4.0+8
 
