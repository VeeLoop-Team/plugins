--- conflicted
+++ resolved
@@ -4,10 +4,6 @@
 
 import 'dart:async';
 import 'dart:io';
-<<<<<<< HEAD
-import 'dart:isolate';
-=======
->>>>>>> 264cf179
 
 import 'package:flutter/services.dart';
 import 'package:in_app_purchase/src/in_app_purchase_connection/purchase_details.dart';
@@ -255,7 +251,6 @@
     test('should throw when calling consume purchase on iOS', () async {
       expect(() => AppStoreConnection.instance.consumePurchase(null),
           throwsUnsupportedError);
-<<<<<<< HEAD
     });
   });
 
@@ -418,8 +413,6 @@
       expect(result.length, 2);
       expect(result['A'].state, SKDownloadState.active);
       expect(result['B'].state, SKDownloadState.active);
-=======
->>>>>>> 264cf179
     });
   });
 }
@@ -438,10 +431,7 @@
   bool testRestoredTransactionsNull;
   bool testTransactionFail;
   SKError testRestoredError;
-<<<<<<< HEAD
   Map<String, SKDownloadWrapper> currentDownloads;
-=======
->>>>>>> 264cf179
 
   void reset() {
     transactions = [];
@@ -478,18 +468,12 @@
     testRestoredTransactionsNull = false;
     testTransactionFail = false;
     testRestoredError = null;
-<<<<<<< HEAD
 
     currentDownloads = Map();
   }
 
   SKPaymentTransactionWrapper _createPendingTransactionWithProductID(
       String id) {
-=======
-  }
-
-  SKPaymentTransactionWrapper createPendingTransactionWithProductID(String id) {
->>>>>>> 264cf179
     return SKPaymentTransactionWrapper(
         payment: SKPaymentWrapper(productIdentifier: id),
         transactionState: SKPaymentTransactionStateWrapper.purchasing,
@@ -500,11 +484,7 @@
         originalTransaction: null);
   }
 
-<<<<<<< HEAD
   SKPaymentTransactionWrapper _createPurchasedTransactionWithProductID(
-=======
-  SKPaymentTransactionWrapper createPurchasedTransactionWithProductID(
->>>>>>> 264cf179
       String id) {
     return SKPaymentTransactionWrapper(
         payment: SKPaymentWrapper(productIdentifier: id),
@@ -516,11 +496,7 @@
         originalTransaction: null);
   }
 
-<<<<<<< HEAD
   SKPaymentTransactionWrapper _createFailedTransactionWithProductID(String id) {
-=======
-  SKPaymentTransactionWrapper createFailedTransactionWithProductID(String id) {
->>>>>>> 264cf179
     return SKPaymentTransactionWrapper(
         payment: SKPaymentWrapper(productIdentifier: id),
         transactionState: SKPaymentTransactionStateWrapper.failed,
@@ -532,7 +508,6 @@
             userInfo: {'message': 'an error message'}),
         downloads: null,
         originalTransaction: null);
-<<<<<<< HEAD
   }
 
   SKDownloadWrapper createDownloadWithID({String id, SKDownloadState state}) {
@@ -548,8 +523,6 @@
       downloadTimeUnknown: false,
       error: dummyError,
     );
-=======
->>>>>>> 264cf179
   }
 
   Future<dynamic> onMethodCall(MethodCall call) {
@@ -599,37 +572,24 @@
       case '-[InAppPurchasePlugin addPayment:result:]':
         String id = call.arguments['productIdentifier'];
         SKPaymentTransactionWrapper transaction =
-<<<<<<< HEAD
             _createPendingTransactionWithProductID(id);
-=======
-            createPendingTransactionWithProductID(id);
->>>>>>> 264cf179
         AppStoreConnection.observer
             .updatedTransactions(transactions: [transaction]);
         sleep(const Duration(milliseconds: 30));
         if (testTransactionFail) {
           SKPaymentTransactionWrapper transaction_failed =
-<<<<<<< HEAD
               _createFailedTransactionWithProductID(id);
-=======
-              createFailedTransactionWithProductID(id);
->>>>>>> 264cf179
           AppStoreConnection.observer
               .updatedTransactions(transactions: [transaction_failed]);
         } else {
           SKPaymentTransactionWrapper transaction_finished =
-<<<<<<< HEAD
               _createPurchasedTransactionWithProductID(id);
-=======
-              createPurchasedTransactionWithProductID(id);
->>>>>>> 264cf179
           AppStoreConnection.observer
               .updatedTransactions(transactions: [transaction_finished]);
         }
         break;
       case '-[InAppPurchasePlugin finishTransaction:result:]':
         finishedTransactions
-<<<<<<< HEAD
             .add(_createPurchasedTransactionWithProductID(call.arguments));
         break;
       case '-[InAppPurchasePlugin updateDownloads:result:]':
@@ -710,9 +670,6 @@
             break;
           default:
         }
-=======
-            .add(createPurchasedTransactionWithProductID(call.arguments));
->>>>>>> 264cf179
         break;
     }
     return Future<void>.sync(() {});
