--- conflicted
+++ resolved
@@ -3,10 +3,7 @@
 // found in the LICENSE file.
 
 import 'dart:async';
-<<<<<<< HEAD
 import 'dart:io';
-=======
->>>>>>> aa8f1c52
 
 import 'package:flutter/services.dart';
 import 'package:test/test.dart';
@@ -20,7 +17,6 @@
 
 void main() {
   final FakeIOSPlatform fakeIOSPlatform = FakeIOSPlatform();
-<<<<<<< HEAD
 
   setUpAll(() {
     SystemChannels.platform
@@ -30,13 +26,6 @@
   setUp(() => fakeIOSPlatform.reset());
 
   tearDown(() => fakeIOSPlatform.reset());
-=======
-
-  setUpAll(() {
-    SystemChannels.platform
-        .setMockMethodCallHandler(fakeIOSPlatform.onMethodCall);
-  });
->>>>>>> aa8f1c52
 
   group('isAvailable', () {
     test('true', () async {
@@ -70,23 +59,15 @@
       QueryPurchaseDetailsResponse response =
           await AppStoreConnection.instance.queryPastPurchases();
       expect(response.pastPurchases.length, 2);
-<<<<<<< HEAD
       expect(response.pastPurchases.first.purchaseID,
           fakeIOSPlatform.transactions.first.transactionIdentifier);
       expect(response.pastPurchases.last.purchaseID,
           fakeIOSPlatform.transactions.last.transactionIdentifier);
-      expect(
-=======
-      expect(
-          response.pastPurchases.first.purchaseID,
-          fakeIOSPlatform
-              .transactions.first.originalTransaction.transactionIdentifier);
-      expect(
-          response.pastPurchases.last.purchaseID,
-          fakeIOSPlatform
-              .transactions.last.originalTransaction.transactionIdentifier);
-      expect(
->>>>>>> aa8f1c52
+      expect(response.pastPurchases.first.purchaseID,
+          fakeIOSPlatform.transactions.first.transactionIdentifier);
+      expect(response.pastPurchases.last.purchaseID,
+          fakeIOSPlatform.transactions.last.transactionIdentifier);
+      expect(
           response.pastPurchases.first.verificationData.localVerificationData,
           'dummy base64data');
       expect(
@@ -101,10 +82,7 @@
       QueryPurchaseDetailsResponse response =
           await AppStoreConnection.instance.queryPastPurchases();
       expect(response.pastPurchases, isEmpty);
-<<<<<<< HEAD
-=======
       fakeIOSPlatform.testRestoredTransactionsNull = false;
->>>>>>> aa8f1c52
     });
 
     test('test restore error', () async {
@@ -117,10 +95,6 @@
       expect(response.pastPurchases, isEmpty);
       expect(response.error.source, PurchaseSource.AppStore);
       expect(response.error.message['message'], 'errorMessage');
-<<<<<<< HEAD
-=======
-      fakeIOSPlatform.testRestoredError = null;
->>>>>>> aa8f1c52
     });
 
     test('receipt error should populate null to verificationData.data',
@@ -134,21 +108,16 @@
       expect(
           response.pastPurchases.first.verificationData.serverVerificationData,
           null);
-<<<<<<< HEAD
-=======
-      fakeIOSPlatform.receiptData = 'dummy base64data';
->>>>>>> aa8f1c52
     });
   });
 
   group('refresh receipt data', () {
     test('should refresh receipt data', () async {
-      PurchaseVerificationData receiptData = await AppStoreConnection.instance
-          .refreshPurchaseVerificationData(null);
+      PurchaseVerificationData receiptData =
+          await AppStoreConnection.instance.refreshPurchaseVerificationData();
       expect(receiptData.source, PurchaseSource.AppStore);
       expect(receiptData.localVerificationData, 'refreshed receipt data');
       expect(receiptData.serverVerificationData, 'refreshed receipt data');
-<<<<<<< HEAD
     });
   });
 
@@ -229,9 +198,6 @@
       expect(result.length, 2);
       expect(result.first.productId, 'productID');
       expect(fakeIOSPlatform.finishedTransactions.length, 1);
-=======
-      fakeIOSPlatform.receiptData = 'dummy base64data';
->>>>>>> aa8f1c52
     });
   });
 }
@@ -239,7 +205,6 @@
 class FakeIOSPlatform {
   FakeIOSPlatform() {
     channel.setMockMethodCallHandler(onMethodCall);
-<<<<<<< HEAD
   }
 
   // pre-configured store informations
@@ -257,20 +222,6 @@
     receiptData = 'dummy base64data';
     validProductIDs = ['123', '456'].toSet();
     validProducts = Map();
-=======
-    preConfigure();
-  }
-
-  // pre-configured store informations
-  String receiptData = 'dummy base64data';
-  Set<String> validProductIDs = ['123', '456'].toSet();
-  Map<String, SKProductWrapper> validProducts = Map();
-  List<SKPaymentTransactionWrapper> transactions = [];
-  bool testRestoredTransactionsNull = false;
-  SKError testRestoredError = null;
-
-  void preConfigure() {
->>>>>>> aa8f1c52
     for (String validID in validProductIDs) {
       Map productWrapperMap = buildProductMap(dummyProductWrapper);
       productWrapperMap['productIdentifier'] = validID;
@@ -297,7 +248,6 @@
     );
 
     transactions.addAll([tran1, tran2]);
-<<<<<<< HEAD
     finishedTransactions = [];
     testRestoredTransactionsNull = false;
     testTransactionFail = false;
@@ -339,8 +289,6 @@
             userInfo: {'message': 'an error message'}),
         downloads: null,
         originalTransaction: null);
-=======
->>>>>>> aa8f1c52
   }
 
   Future<dynamic> onMethodCall(MethodCall call) {
@@ -387,7 +335,6 @@
       case '-[InAppPurchasePlugin refreshReceipt:result:]':
         receiptData = 'refreshed receipt data';
         return Future<void>.sync(() {});
-<<<<<<< HEAD
       case '-[InAppPurchasePlugin addPayment:result:]':
         String id = call.arguments['productIdentifier'];
         SKPaymentTransactionWrapper transaction =
@@ -411,8 +358,6 @@
         finishedTransactions
             .add(createPurchasedTransactionWithProductID(call.arguments));
         break;
-=======
->>>>>>> aa8f1c52
     }
     return Future<void>.sync(() {});
   }
