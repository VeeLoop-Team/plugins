--- conflicted
+++ resolved
@@ -144,11 +144,8 @@
       expect(details.verificationData.localVerificationData, 'receipt data');
       expect(details.verificationData.serverVerificationData, 'receipt data');
       expect(details.verificationData.source, PurchaseSource.AppStore);
-<<<<<<< HEAD
-=======
       expect(details.skPaymentTransaction, dummyTransaction);
       expect(details.billingClientPurchase, null);
->>>>>>> aa8f1c52
     });
     test('Should generate correct map of the payment object', () {
       Map map = dummyPayment.toMap();
