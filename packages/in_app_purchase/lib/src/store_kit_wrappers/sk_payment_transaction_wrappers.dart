--- conflicted
+++ resolved
@@ -106,12 +106,7 @@
   /// Generate a [PurchaseDetails] object based on the transaction.
   ///
   /// [PurchaseDetails] is Used to represent a purchase detail for unified iOS and Android API.
-<<<<<<< HEAD
-  PurchaseDetails toPurchaseDetails(String base64EncodedReceipt,
-      {String originalPurchaseID}) {
-=======
   PurchaseDetails toPurchaseDetails(String base64EncodedReceipt) {
->>>>>>> aa8f1c52
     return PurchaseDetails(
       purchaseID: transactionIdentifier,
       productId: payment.productIdentifier,
@@ -119,15 +114,10 @@
           localVerificationData: base64EncodedReceipt,
           serverVerificationData: base64EncodedReceipt,
           source: PurchaseSource.AppStore),
-<<<<<<< HEAD
       transactionDate: transactionTimeStamp != null
           ? (transactionTimeStamp * 1000).toInt().toString()
           : null,
-      originalPurchaseID: originalPurchaseID,
-=======
-      transactionDate: (transactionTimeStamp * 1000).toInt().toString(),
       skPaymentTransaction: this,
->>>>>>> aa8f1c52
     );
   }
 
