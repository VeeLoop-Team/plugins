--- conflicted
+++ resolved
@@ -116,16 +116,9 @@
           localVerificationData: base64EncodedReceipt,
           serverVerificationData: base64EncodedReceipt,
           source: PurchaseSource.AppStore),
-<<<<<<< HEAD
       transactionDate: transactionTimeStamp != null
           ? (transactionTimeStamp * 1000).toInt().toString()
           : null,
-      originalPurchase: originalTransaction != null
-          ? originalTransaction.toPurchaseDetails(null)
-          : null,
-=======
-      transactionDate: (transactionTimeStamp * 1000).toInt().toString(),
->>>>>>> f6a04255
     );
   }
 
