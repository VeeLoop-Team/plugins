// Copyright 2019 The Chromium Authors. All rights reserved.
// Use of this source code is governed by a BSD-style license that can be
// found in the LICENSE file.

import 'package:collection/collection.dart';
import 'package:flutter/foundation.dart';
import 'package:json_annotation/json_annotation.dart';
import 'sk_product_wrapper.dart';
import 'sk_download_wrapper.dart';
import 'sk_payment_queue_wrapper.dart';

part 'sk_payment_transaction_wrappers.g.dart';

/// This class is Dart wrapper around [SKTransactionObserver](https://developer.apple.com/documentation/storekit/skpaymenttransactionobserver?language=objc).
///
/// Must be subclassed. Must be instantiated and added to the [SKPaymentQueueWrapper] via [SKPaymentQueueWrapper.setTransactionObserver] at the app launch.
abstract class SKTransactionObserverWrapper {
  /// Triggered when any transactions are updated.
  void updatedTransactions({List<SKPaymentTransactionWrapper> transactions});

  /// Triggered when any transactions are removed from the payment queue.
  void removedTransactions({List<SKPaymentTransactionWrapper> transactions});

  /// Triggered when there is an error while restoring transactions.
  ///
  /// The error is represented in a Map. The map contains `errorCode` and `message`
  void restoreCompletedTransactions({Map<String, String> error});

  /// Triggered when payment queue has finished sending restored transactions.
  void paymentQueueRestoreCompletedTransactionsFinished();

  /// Triggered when any download objects are updated.
  void updatedDownloads({List<SKDownloadWrapper> downloads});

  /// Triggered when a user initiated an in-app purchase from App Store.
  ///
  /// Return `true` to continue the transaction in your app. If you have multiple [SKTransactionObserverWrapper]s, the transaction
  /// will continue if one [SKTransactionObserverWrapper] has [shouldAddStorePayment] returning `true`.
  /// Return `false` to defer or cancel the transaction. For example, you may need to defer a transaction if the user is in the middle of onboarding.
  /// You can also continue the transaction later by calling
  /// [addPayment] with the [SKPaymentWrapper] object you get from this method.
  bool shouldAddStorePayment(
      {SKPaymentWrapper payment, SKProductWrapper product});
}

/// Dart wrapper around StoreKit's
/// [SKPaymentTransactionState](https://developer.apple.com/documentation/storekit/skpaymenttransactionstate?language=objc).
///
/// Presents the state of a transaction. Used for handling a transaction based on different state.
enum SKPaymentTransactionStateWrapper {
  /// Indicates the transaction is being processed in App Store.
  ///
  /// You should update your UI to indicate the process and waiting for the transaction to update to the next state.
  /// Never complete a transaction that is in purchasing state.
  @JsonValue(0)
  purchasing,

  /// The payment is processed. You should provide the user the content they purchased.
  @JsonValue(1)
  purchased,

  /// The transaction failed. Check the [SKPaymentTransactionWrapper.error] property from [SKPaymentTransactionWrapper] for details.
  @JsonValue(2)
  failed,

  /// This transaction restores the content previously purchased by the user. The previous transaction information can be
  /// obtained in [SKPaymentTransactionWrapper.originalTransaction] from [SKPaymentTransactionWrapper].
  @JsonValue(3)
  restored,

  /// The transaction is in the queue but pending external action. Wait for another callback to get the final state.
  ///
  /// You should update your UI to indicate the process and waiting for the transaction to update to the next state.
  @JsonValue(4)
  deferred,
}

/// Dart wrapper around StoreKit's [SKPaymentTransaction](https://developer.apple.com/documentation/storekit/skpaymenttransaction?language=objc).
///
/// Created when a payment is added to the [SKPaymentQueueWrapper]. Transactions are delivered to your app when a payment is finished processing.
/// Completed transactions provide a receipt and a transaction identifier that the app can use to save a permanent record of the processed payment.
@JsonSerializable(nullable: true)
class SKPaymentTransactionWrapper {
  SKPaymentTransactionWrapper({
    @required this.payment,
    @required this.transactionState,
    @required this.originalTransaction,
    @required this.transactionTimeStamp,
    @required this.transactionIdentifier,
    @required this.downloads,
    @required this.error,
  });

  /// Constructs an instance of this from a key value map of data.
  ///
  /// The map needs to have named string keys with values matching the names and
  /// types of all of the members on this class.
  /// The `map` parameter must not be null.
  @visibleForTesting
  factory SKPaymentTransactionWrapper.fromJson(Map map) {
    if (map == null) {
      return null;
    }
    return _$SKPaymentTransactionWrapperFromJson(map);
  }

<<<<<<< HEAD
  /// Generate a [PurchaseDetails] object based on the transaction.
  ///
  /// [PurchaseDetails] is Used to represent a purchase detail for unified iOS and Android API.
  PurchaseDetails toPurchaseDetails(String base64EncodedReceipt) {
    return PurchaseDetails(
      purchaseID: transactionIdentifier,
      productId: payment.productIdentifier,
      verificationData: (base64EncodedReceipt != null)
          ? PurchaseVerificationData(
              data: base64EncodedReceipt, source: PurchaseSource.AppStore)
          : null,
      transactionDate: (transactionTimeStamp * 1000).toInt().toString(),
      originalPurchase: originalTransaction != null
          ? originalTransaction.toPurchaseDetails(null)
          : null,
    );
  }

=======
>>>>>>> cbc230d6
  /// Current transaction state.
  final SKPaymentTransactionStateWrapper transactionState;

  /// The payment that is created and added to the payment queue which generated this transaction.
  final SKPaymentWrapper payment;

  /// The original Transaction, only available if the [transactionState] is [SKPaymentTransactionStateWrapper.restored].
  ///
  /// When the [transactionState] is [SKPaymentTransactionStateWrapper.restored], the current transaction object holds a new
  /// [transactionIdentifier].
  final SKPaymentTransactionWrapper originalTransaction;

  /// The timestamp of the transaction.
  ///
  /// Seconds since epoch.
  /// It is only defined when the [transactionState] is [SKPaymentTransactionStateWrapper.purchased] or [SKPaymentTransactionStateWrapper.restored].
  final double transactionTimeStamp;

  /// The unique string identifer of the transaction.
  ///
  /// It is only defined when the [transactionState] is [SKPaymentTransactionStateWrapper.purchased] or [SKPaymentTransactionStateWrapper.restored].
  /// You may wish to record this string as part of an audit trail for App Store purchases.
  /// The value of this string corresponds to the same property in the receipt.
  final String transactionIdentifier;

  /// An array of the [SKDownloadWrapper] object of this transaction.
  ///
  /// Only available if the transaction contains downloadable contents.
  ///
  /// It is only defined when the [transactionState] is [SKPaymentTransactionStateWrapper.purchased].
  /// Must be used to download the transaction's content before the transaction is finished.
  final List<SKDownloadWrapper> downloads;

  /// The error object, only available if the [transactionState] is [SKPaymentTransactionStateWrapper.failed].
  final SKError error;

  @override
  bool operator ==(Object other) {
    if (identical(other, this)) {
      return true;
    }
    if (other.runtimeType != runtimeType) {
      return false;
    }
    final SKPaymentTransactionWrapper typedOther = other;
    return typedOther.payment == payment &&
        typedOther.transactionState == transactionState &&
        typedOther.originalTransaction == originalTransaction &&
        typedOther.transactionTimeStamp == transactionTimeStamp &&
        typedOther.transactionIdentifier == transactionIdentifier &&
        DeepCollectionEquality().equals(typedOther.downloads, downloads) &&
        typedOther.error == error;
  }

  @override
  String toString() => _$SKPaymentTransactionWrapperToJson(this).toString();
}<|MERGE_RESOLUTION|>--- conflicted
+++ resolved
@@ -8,6 +8,8 @@
 import 'sk_product_wrapper.dart';
 import 'sk_download_wrapper.dart';
 import 'sk_payment_queue_wrapper.dart';
+import 'enum_converters.dart';
+import 'package:in_app_purchase/src/in_app_purchase_connection/in_app_purchase_connection.dart';
 
 part 'sk_payment_transaction_wrappers.g.dart';
 
@@ -104,7 +106,6 @@
     return _$SKPaymentTransactionWrapperFromJson(map);
   }
 
-<<<<<<< HEAD
   /// Generate a [PurchaseDetails] object based on the transaction.
   ///
   /// [PurchaseDetails] is Used to represent a purchase detail for unified iOS and Android API.
@@ -123,9 +124,8 @@
     );
   }
 
-=======
->>>>>>> cbc230d6
   /// Current transaction state.
+  @SKTransactionStatusConverter()
   final SKPaymentTransactionStateWrapper transactionState;
 
   /// The payment that is created and added to the payment queue which generated this transaction.
