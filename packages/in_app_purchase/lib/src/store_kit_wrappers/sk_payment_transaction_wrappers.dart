// Copyright 2019 The Chromium Authors. All rights reserved.
// Use of this source code is governed by a BSD-style license that can be
// found in the LICENSE file.

import 'package:collection/collection.dart';
import 'package:flutter/foundation.dart';
import 'package:json_annotation/json_annotation.dart';
import 'sk_product_wrapper.dart';
import 'sk_download_wrapper.dart';
import 'sk_payment_queue_wrapper.dart';
import 'enum_converters.dart';
import 'package:in_app_purchase/in_app_purchase_connection.dart';

part 'sk_payment_transaction_wrappers.g.dart';

/// This class is Dart wrapper around [SKTransactionObserver](https://developer.apple.com/documentation/storekit/skpaymenttransactionobserver?language=objc).
///
/// Must be subclassed. Must be instantiated and added to the [SKPaymentQueueWrapper] via [SKPaymentQueueWrapper.setTransactionObserver] at the app launch.
abstract class SKTransactionObserverWrapper {
  /// Triggered when any transactions are updated.
  void updatedTransactions({List<SKPaymentTransactionWrapper> transactions});

  /// Triggered when any transactions are removed from the payment queue.
  void removedTransactions({List<SKPaymentTransactionWrapper> transactions});

  /// Triggered when there is an error while restoring transactions.
  ///
  /// The error is represented in a Map. The map contains `errorCode` and `message`
  void restoreCompletedTransactions({Map<String, String> error});

  /// Triggered when payment queue has finished sending restored transactions.
  void paymentQueueRestoreCompletedTransactionsFinished();

  /// Triggered when any download objects are updated.
  void updatedDownloads({List<SKDownloadWrapper> downloads});

  /// Triggered when a user initiated an in-app purchase from App Store.
  ///
  /// Return `true` to continue the transaction in your app. If you have multiple [SKTransactionObserverWrapper]s, the transaction
  /// will continue if one [SKTransactionObserverWrapper] has [shouldAddStorePayment] returning `true`.
  /// Return `false` to defer or cancel the transaction. For example, you may need to defer a transaction if the user is in the middle of onboarding.
  /// You can also continue the transaction later by calling
  /// [addPayment] with the [SKPaymentWrapper] object you get from this method.
  bool shouldAddStorePayment(
      {SKPaymentWrapper payment, SKProductWrapper product});
}

/// Dart wrapper around StoreKit's
/// [SKPaymentTransactionState](https://developer.apple.com/documentation/storekit/skpaymenttransactionstate?language=objc).
///
/// Presents the state of a transaction. Used for handling a transaction based on different state.
enum SKPaymentTransactionStateWrapper {
  /// Indicates the transaction is being processed in App Store.
  ///
  /// You should update your UI to indicate the process and waiting for the transaction to update to the next state.
  /// Never complete a transaction that is in purchasing state.
  @JsonValue(0)
  purchasing,

  /// The payment is processed. You should provide the user the content they purchased.
  @JsonValue(1)
  purchased,

  /// The transaction failed. Check the [SKPaymentTransactionWrapper.error] property from [SKPaymentTransactionWrapper] for details.
  @JsonValue(2)
  failed,

  /// This transaction restores the content previously purchased by the user. The previous transaction information can be
  /// obtained in [SKPaymentTransactionWrapper.originalTransaction] from [SKPaymentTransactionWrapper].
  @JsonValue(3)
  restored,

  /// The transaction is in the queue but pending external action. Wait for another callback to get the final state.
  ///
  /// You should update your UI to indicate the process and waiting for the transaction to update to the next state.
  @JsonValue(4)
  deferred,
}

/// Dart wrapper around StoreKit's [SKPaymentTransaction](https://developer.apple.com/documentation/storekit/skpaymenttransaction?language=objc).
///
/// Created when a payment is added to the [SKPaymentQueueWrapper]. Transactions are delivered to your app when a payment is finished processing.
/// Completed transactions provide a receipt and a transaction identifier that the app can use to save a permanent record of the processed payment.
@JsonSerializable(nullable: true)
class SKPaymentTransactionWrapper {
  SKPaymentTransactionWrapper({
    @required this.payment,
    @required this.transactionState,
    @required this.originalTransaction,
    @required this.transactionTimeStamp,
    @required this.transactionIdentifier,
    @required this.downloads,
    @required this.error,
  });

  /// Constructs an instance of this from a key value map of data.
  ///
  /// The map needs to have named string keys with values matching the names and
  /// types of all of the members on this class.
  /// The `map` parameter must not be null.
  @visibleForTesting
  factory SKPaymentTransactionWrapper.fromJson(Map map) {
    if (map == null) {
      return null;
    }
    return _$SKPaymentTransactionWrapperFromJson(map);
  }

  /// Generate a [PurchaseDetails] object based on the transaction.
  ///
  /// [PurchaseDetails] is Used to represent a purchase detail for unified iOS and Android API.
  PurchaseDetails toPurchaseDetails(String base64EncodedReceipt) {
    return PurchaseDetails(
      purchaseID: transactionIdentifier,
      productId: payment.productIdentifier,
<<<<<<< HEAD
      verificationData: (base64EncodedReceipt != null)
          ? PurchaseVerificationData(
              data: base64EncodedReceipt, source: PurchaseSource.AppStore)
          : null,
      transactionDate: (transactionTimeStamp * 1000).toInt().toString(),
      originalPurchase: originalTransaction != null ? originalTransaction.toPurchaseDetails(null) : null,
=======
      verificationData: PurchaseVerificationData(
          data: base64EncodedReceipt, source: PurchaseSource.AppStore),
      transactionDate: transactionTimeStamp.toString(),
>>>>>>> 134cf560
    );
  }

  /// Current transaction state.
  @SKTransactionStatusConverter()
  final SKPaymentTransactionStateWrapper transactionState;

  /// The payment that is created and added to the payment queue which generated this transaction.
  final SKPaymentWrapper payment;

  /// The original Transaction, only available if the [transactionState] is [SKPaymentTransactionStateWrapper.restored].
  ///
  /// When the [transactionState] is [SKPaymentTransactionStateWrapper.restored], the current transaction object holds a new
  /// [transactionIdentifier].
  final SKPaymentTransactionWrapper originalTransaction;

  /// The timestamp of the transaction.
  ///
  /// Seconds since epoch.
  /// It is only defined when the [transactionState] is [SKPaymentTransactionStateWrapper.purchased] or [SKPaymentTransactionStateWrapper.restored].
  final double transactionTimeStamp;

  /// The unique string identifer of the transaction.
  ///
  /// It is only defined when the [transactionState] is [SKPaymentTransactionStateWrapper.purchased] or [SKPaymentTransactionStateWrapper.restored].
  /// You may wish to record this string as part of an audit trail for App Store purchases.
  /// The value of this string corresponds to the same property in the receipt.
  final String transactionIdentifier;

  /// An array of the [SKDownloadWrapper] object of this transaction.
  ///
  /// Only available if the transaction contains downloadable contents.
  ///
  /// It is only defined when the [transactionState] is [SKPaymentTransactionStateWrapper.purchased].
  /// Must be used to download the transaction's content before the transaction is finished.
  final List<SKDownloadWrapper> downloads;

  /// The error object, only available if the [transactionState] is [SKPaymentTransactionStateWrapper.failed].
  final SKError error;

  @override
  bool operator ==(Object other) {
    if (identical(other, this)) {
      return true;
    }
    if (other.runtimeType != runtimeType) {
      return false;
    }
    final SKPaymentTransactionWrapper typedOther = other;
    return typedOther.payment == payment &&
        typedOther.transactionState == transactionState &&
        typedOther.originalTransaction == originalTransaction &&
        typedOther.transactionTimeStamp == transactionTimeStamp &&
        typedOther.transactionIdentifier == transactionIdentifier &&
        DeepCollectionEquality().equals(typedOther.downloads, downloads) &&
        typedOther.error == error;
  }

  @override
  String toString() => _$SKPaymentTransactionWrapperToJson(this).toString();
}<|MERGE_RESOLUTION|>--- conflicted
+++ resolved
@@ -113,18 +113,14 @@
     return PurchaseDetails(
       purchaseID: transactionIdentifier,
       productId: payment.productIdentifier,
-<<<<<<< HEAD
       verificationData: (base64EncodedReceipt != null)
           ? PurchaseVerificationData(
               data: base64EncodedReceipt, source: PurchaseSource.AppStore)
           : null,
       transactionDate: (transactionTimeStamp * 1000).toInt().toString(),
-      originalPurchase: originalTransaction != null ? originalTransaction.toPurchaseDetails(null) : null,
-=======
-      verificationData: PurchaseVerificationData(
-          data: base64EncodedReceipt, source: PurchaseSource.AppStore),
-      transactionDate: transactionTimeStamp.toString(),
->>>>>>> 134cf560
+      originalPurchase: originalTransaction != null
+          ? originalTransaction.toPurchaseDetails(null)
+          : null,
     );
   }
 
