// Copyright 2019 The Chromium Authors. All rights reserved.
// Use of this source code is governed by a BSD-style license that can be
// found in the LICENSE file.

import 'dart:async';
import 'dart:io';
import 'app_store_connection.dart';
import 'google_play_connection.dart';
import 'product_details.dart';
import 'package:flutter/foundation.dart';
<<<<<<< HEAD

final String kPurchaseErrorCode = 'purchase_error';
final String kRestoredPurchaseErrorCode = 'restore_transactions_failed';
=======
import 'package:in_app_purchase/store_kit_wrappers.dart';
import 'package:in_app_purchase/billing_client_wrappers.dart';
>>>>>>> aa8f1c52

/// Represents the data that is used to verify purchases.
///
/// The property [source] helps you to determine the method to verify purchases.
/// Different source of purchase has different methods of verifying purchases.
///
/// Both platforms have 2 ways to verify purchase data. You can either choose to verify the data locally using [localVerificationData]
/// or verify the data using your own server with [serverVerificationData].
///
/// For details on how to verify your purchase on iOS,
/// you can refer to Apple's document about [`About Receipt Validation`](https://developer.apple.com/library/archive/releasenotes/General/ValidateAppStoreReceipt/Introduction.html#//apple_ref/doc/uid/TP40010573-CH105-SW1).
///
/// On Android, all purchase information should also be verified manually. See [`Verify a purchase`](https://developer.android.com/google/play/billing/billing_library_overview#Verify).
///
/// It is preferable to verify purchases using a server with [serverVerificationData].
///
/// If the platform is iOS, it is possible the data can be null or your validation of this data turns out invalid. When this happens,
/// Call [InAppPurchaseConnection.refreshPurchaseVerificationData] to get a new [PurchaseVerificationData] object. And then you can
/// validate the receipt data again using one of the methods mentioned in [`Receipt Validation`](https://developer.apple.com/library/archive/releasenotes/General/ValidateAppStoreReceipt/Introduction.html#//apple_ref/doc/uid/TP40010573-CH105-SW1).
///
/// You should never use any purchase data until verified.
class PurchaseVerificationData {
  /// The data used for local verification.
  ///
  /// If the [source] is [PurchaseSource.AppStore], this data is a based64 encoded string. The structure of the payload is defined using ASN.1.
  /// If the [source] is [PurchaseSource.GooglePlay], this data is a JSON String.
  final String localVerificationData;

  /// The data used for server verification.
  ///
  /// If the platform is iOS, this data is identical to [localVerificationData].
  final String serverVerificationData;

  /// Indicates the source of the purchase.
  final PurchaseSource source;

  PurchaseVerificationData(
      {@required this.localVerificationData,
      @required this.serverVerificationData,
      @required this.source});
}

/// Which platform the purchase is on.
enum PurchaseSource { GooglePlay, AppStore }

<<<<<<< HEAD
enum PurchaseStatus {
  /// The purchase process is pending.
  ///
  /// You can update UI to let your users know the purchase is pending.
  pending,

  /// The purchase is finished and successful.
  ///
  /// Update your UI to indicate the purchase is finished and deliver the product.
  /// On Android, the google play store is handling the purchase, so we set the status to
  /// `purchased` as long as we can successfully launch play store purchase flow.
  purchased,

  /// Some error occurred in the purchase. The purchasing process if aborted.
  error
}

=======
>>>>>>> aa8f1c52
/// Error of a purchase process.
///
/// The error can happen during the purchase, or restoring a purchase.
/// Errors from restoring a purchase are not indicative of any errors during the original purchase.
class PurchaseError {
  PurchaseError(
      {@required this.source, @required this.code, @required this.message});

  /// Which source is the error on.
  final PurchaseSource source;

  /// The error code.
  final String code;

  /// A map containing the detailed error message.
  final Map<String, dynamic> message;
}

/// Represents the transaction details of a purchase.
<<<<<<< HEAD
=======
///
/// This class unifies the BillingClient's [PurchaseWrapper] and StoreKit's [SKPaymentTransactionWrapper]. You can use the common attributes in
/// This class for simple operations. If you would like to see the detailed representation of the product, instead,  use [PurchaseWrapper] on Android and [SKPaymentTransactionWrapper] on iOS.
>>>>>>> aa8f1c52
class PurchaseDetails {
  /// A unique identifier of the purchase.
  final String purchaseID;

  /// The product identifier of the purchase.
  final String productId;

  /// The verification data of the purchase.
  ///
  /// Use this to verify the purchase. See [PurchaseVerificationData] for details on how to verify purchase use this data.
  /// You should never use any purchase data until verified.
  final PurchaseVerificationData verificationData;

  /// The timestamp of the transaction.
  ///
  /// Milliseconds since epoch.
  final String transactionDate;

<<<<<<< HEAD
  /// The original purchase ID of this purchase.
  ///
  /// Only available when this purchase is a restored purchase.
  final String originalPurchaseID;

  /// The status that this [PurchaseDetails] is currently on.
  PurchaseStatus status;

  /// The error is only available when [status] is [PurchaseStatus.error].
  PurchaseError error;

  PurchaseDetails(
      {@required this.purchaseID,
      @required this.productId,
      @required this.verificationData,
      @required this.transactionDate,
      this.originalPurchaseID});
=======
  /// Points back to the `StoreKits`'s [SKPaymentTransactionWrapper] object that generated this [PurchaseDetails] object.
  ///
  /// This is null on Android.
  final SKPaymentTransactionWrapper skPaymentTransaction;

  /// Points back to the `BillingClient`'s [PurchaseWrapper] object that generated this [PurchaseDetails] object.
  ///
  /// This is null on Android.
  final PurchaseWrapper billingClientPurchase;

  PurchaseDetails({
    @required this.purchaseID,
    @required this.productId,
    @required this.verificationData,
    @required this.transactionDate,
    this.skPaymentTransaction = null,
    this.billingClientPurchase = null,
  });
>>>>>>> aa8f1c52
}

/// The response object for fetching the past purchases.
///
/// An instance of this class is returned in [InAppPurchaseConnection.queryPastPurchases].
class QueryPurchaseDetailsResponse {
  QueryPurchaseDetailsResponse({@required this.pastPurchases, this.error});

  /// A list of successfully fetched past purchases.
  ///
  /// If there are no past purchases, or there is an [error] fetching past purchases,
  /// this variable is an empty List.
  /// You should verify the purchase data using [PurchaseDetails.verificationData] before using the [PurchaseDetails] object.
  final List<PurchaseDetails> pastPurchases;

  /// The error when fetching past purchases.
  ///
  /// If the fetch is successful, the value is null.
  final PurchaseError error;
}

/// Basic generic API for making in app purchases across multiple platforms.
abstract class InAppPurchaseConnection {
  /// Listen to this broadcast stream to get real time update for purchases.
  ///
  /// This stream would never close when the APP is active.
  ///
  /// Purchase updates can happen in several situations:
  /// * When a purchase is triggered by user in the APP.
  /// * When a purchase is triggered by user from App Store or Google Play.
  /// * If a purchase is not completed([completePurchase] is not called on the purchase object) from the last APP session. Purchase updates will happen when a new APP session starts.
  ///
  /// IMPORTANT! To Avoid losing information on purchase updates, You should listen to this stream as soon as your APP launches, preferably before returning your main App Widget in main().
  /// We recommend to have a single subscription listening to the stream at a given time. If you choose to have multiple subscription at the same time, you should be careful at the fact that each subscription will receive all the events after they start to listen.
  Stream<List<PurchaseDetails>> get purchaseUpdatedStream => _getStream();

  Stream<List<PurchaseDetails>> _purchaseUpdatedStream;

  Stream<List<PurchaseDetails>> _getStream() {
    if (_purchaseUpdatedStream != null) {
      return _purchaseUpdatedStream;
    }

    if (Platform.isAndroid) {
      _purchaseUpdatedStream =
          GooglePlayConnection.instance.purchaseUpdatedStream;
    } else if (Platform.isIOS) {
      _purchaseUpdatedStream =
          AppStoreConnection.instance.purchaseUpdatedStream;
    } else {
      throw UnsupportedError(
          'InAppPurchase plugin only works on Android and iOS.');
    }
    return _purchaseUpdatedStream;
  }

  /// Returns true if the payment platform is ready and available.
  Future<bool> isAvailable();

  /// Query product details list that match the given set of identifiers.
  Future<ProductDetailsResponse> queryProductDetails(Set<String> identifiers);

<<<<<<< HEAD
  /// Make a payment
  ///
  /// This method does not return anything. Instead, after triggering this method, purchase updates will be sent to [purchaseUpdatedStream].
  /// You should [Stream.listen] to [purchaseUpdatedStream] to get [PurchaseDetails] objects in different [PurchaseDetails.status] and
  /// update your UI accordingly. When the [PurchaseDetails.status] is [PurchaseStatus.purchased] or [PurchaseStatus.error], you should deliver the content or handle the error, then call
  /// [completePurchase] to finish the purchasing process.
  ///
  ///
  /// The `productID` is the product ID to create payment for.
  /// The `applicationUserName`
  /// The 'sandboxTesting' is only necessary to set to `true` for testing on iOS. The default value is `false`.
  /// You can find more details on testing payments on iOS [here](https://developer.apple.com/library/archive/documentation/NetworkingInternet/Conceptual/StoreKitGuide/Chapters/ShowUI.html#//apple_ref/doc/uid/TP40008267-CH3-SW11).
  /// You can find more details on testing payments on Android [here](https://developer.android.com/google/play/billing/billing_testing).
  void makePayment(
      {@required String productID,
      String applicationUserName,
      bool sandboxTesting = false});

  /// Completes a purchase either after delivering the content or the purchase is failed. (iOS only).
  ///
  /// Developer is responsible to complete every [PurchaseDetails] whose [PurchaseDetails.status] is [PurchaseStatus.purchased] or [[PurchaseStatus.error].
  /// Completing a [PurchaseStatus.pending] purchase will cause exception.
  ///
  /// This is a non-op on Android.
  Future<void> completePurchase(PurchaseDetails purchase);

  /// Consume a product that is purchased with `purchase` so user can buy it again.
  ///
  /// Developer is responsible to consume purchases for consumable product after delivery the product.
  /// The user cannot buy the same product again until the purchase of the product is consumed.
  ///
  /// This is a non-op on iOS. In App Store Connect, the product specified as `consumable` category automatically allow
  /// users to buy multiple times.
  Future<void> consumePurchase(PurchaseDetails purchase);

=======
>>>>>>> aa8f1c52
  /// Query all the past purchases.
  ///
  /// The `applicationUserName` is required if you also passed this in when making a purchase.
  /// If you did not use a `applicationUserName` when creating payments, you can ignore this parameter.
<<<<<<< HEAD
  ///
  /// A major difference between Android and iOS here is that iOS does not return consumable products when querying past purchases.
  /// You would need to have your own server to store those information if you need those, although it is not necessary to store those information at all.
  /// For example, when a user installs your APP on a different phone, you want to restore the past purchases and deliver the products that they previously purchased.
  /// It is mandatory to restore non-consumable and subscription for them; however, for consumable product, it is up to you to decide if you should restore those.
  /// If you want to restore the consumable product as well, you need to persist consumable product information for your user on your own server and deliver it to them.
  Future<QueryPurchaseDetailsResponse> queryPastPurchases(
      {String applicationUserName});

  /// A utility method in case there is an issue with getting the verification data originally.
  ///
  /// On Android, it is a non-op. We directly return the verification data in the `purchase` that is passed in.
  /// See [PurchaseVerificationData] for more details on when to use this.
=======
  Future<QueryPurchaseDetailsResponse> queryPastPurchases(
      {String applicationUserName});

  /// A utility method in case there is an issue with getting the verification data originally on iOS.
  ///
  /// Throws an [Exception] on Android.
>>>>>>> aa8f1c52
  Future<PurchaseVerificationData> refreshPurchaseVerificationData(
      PurchaseDetails purchase);

  /// The [InAppPurchaseConnection] implemented for this platform.
  ///
  /// Throws an [UnsupportedError] when accessed on a platform other than
  /// Android or iOS.
  static InAppPurchaseConnection get instance => _getOrCreateInstance();
  static InAppPurchaseConnection _instance;

  static InAppPurchaseConnection _getOrCreateInstance() {
    if (_instance != null) {
      return _instance;
    }

    if (Platform.isAndroid) {
      _instance = GooglePlayConnection.instance;
    } else if (Platform.isIOS) {
      _instance = AppStoreConnection.instance;
    } else {
      throw UnsupportedError(
          'InAppPurchase plugin only works on Android and iOS.');
    }

    return _instance;
  }
}<|MERGE_RESOLUTION|>--- conflicted
+++ resolved
@@ -8,14 +8,11 @@
 import 'google_play_connection.dart';
 import 'product_details.dart';
 import 'package:flutter/foundation.dart';
-<<<<<<< HEAD
+import 'package:in_app_purchase/store_kit_wrappers.dart';
+import 'package:in_app_purchase/billing_client_wrappers.dart';
 
 final String kPurchaseErrorCode = 'purchase_error';
 final String kRestoredPurchaseErrorCode = 'restore_transactions_failed';
-=======
-import 'package:in_app_purchase/store_kit_wrappers.dart';
-import 'package:in_app_purchase/billing_client_wrappers.dart';
->>>>>>> aa8f1c52
 
 /// Represents the data that is used to verify purchases.
 ///
@@ -61,7 +58,6 @@
 /// Which platform the purchase is on.
 enum PurchaseSource { GooglePlay, AppStore }
 
-<<<<<<< HEAD
 enum PurchaseStatus {
   /// The purchase process is pending.
   ///
@@ -79,8 +75,6 @@
   error
 }
 
-=======
->>>>>>> aa8f1c52
 /// Error of a purchase process.
 ///
 /// The error can happen during the purchase, or restoring a purchase.
@@ -100,12 +94,9 @@
 }
 
 /// Represents the transaction details of a purchase.
-<<<<<<< HEAD
-=======
 ///
 /// This class unifies the BillingClient's [PurchaseWrapper] and StoreKit's [SKPaymentTransactionWrapper]. You can use the common attributes in
 /// This class for simple operations. If you would like to see the detailed representation of the product, instead,  use [PurchaseWrapper] on Android and [SKPaymentTransactionWrapper] on iOS.
->>>>>>> aa8f1c52
 class PurchaseDetails {
   /// A unique identifier of the purchase.
   final String purchaseID;
@@ -124,25 +115,12 @@
   /// Milliseconds since epoch.
   final String transactionDate;
 
-<<<<<<< HEAD
-  /// The original purchase ID of this purchase.
-  ///
-  /// Only available when this purchase is a restored purchase.
-  final String originalPurchaseID;
-
   /// The status that this [PurchaseDetails] is currently on.
   PurchaseStatus status;
 
   /// The error is only available when [status] is [PurchaseStatus.error].
   PurchaseError error;
 
-  PurchaseDetails(
-      {@required this.purchaseID,
-      @required this.productId,
-      @required this.verificationData,
-      @required this.transactionDate,
-      this.originalPurchaseID});
-=======
   /// Points back to the `StoreKits`'s [SKPaymentTransactionWrapper] object that generated this [PurchaseDetails] object.
   ///
   /// This is null on Android.
@@ -161,7 +139,6 @@
     this.skPaymentTransaction = null,
     this.billingClientPurchase = null,
   });
->>>>>>> aa8f1c52
 }
 
 /// The response object for fetching the past purchases.
@@ -224,7 +201,6 @@
   /// Query product details list that match the given set of identifiers.
   Future<ProductDetailsResponse> queryProductDetails(Set<String> identifiers);
 
-<<<<<<< HEAD
   /// Make a payment
   ///
   /// This method does not return anything. Instead, after triggering this method, purchase updates will be sent to [purchaseUpdatedStream].
@@ -260,13 +236,10 @@
   /// users to buy multiple times.
   Future<void> consumePurchase(PurchaseDetails purchase);
 
-=======
->>>>>>> aa8f1c52
   /// Query all the past purchases.
   ///
   /// The `applicationUserName` is required if you also passed this in when making a purchase.
   /// If you did not use a `applicationUserName` when creating payments, you can ignore this parameter.
-<<<<<<< HEAD
   ///
   /// A major difference between Android and iOS here is that iOS does not return consumable products when querying past purchases.
   /// You would need to have your own server to store those information if you need those, although it is not necessary to store those information at all.
@@ -276,20 +249,10 @@
   Future<QueryPurchaseDetailsResponse> queryPastPurchases(
       {String applicationUserName});
 
-  /// A utility method in case there is an issue with getting the verification data originally.
-  ///
-  /// On Android, it is a non-op. We directly return the verification data in the `purchase` that is passed in.
-  /// See [PurchaseVerificationData] for more details on when to use this.
-=======
-  Future<QueryPurchaseDetailsResponse> queryPastPurchases(
-      {String applicationUserName});
-
   /// A utility method in case there is an issue with getting the verification data originally on iOS.
   ///
   /// Throws an [Exception] on Android.
->>>>>>> aa8f1c52
-  Future<PurchaseVerificationData> refreshPurchaseVerificationData(
-      PurchaseDetails purchase);
+  Future<PurchaseVerificationData> refreshPurchaseVerificationData();
 
   /// The [InAppPurchaseConnection] implemented for this platform.
   ///
