--- conflicted
+++ resolved
@@ -100,7 +100,6 @@
       this.originalPurchase});
 }
 
-<<<<<<< HEAD
 /// Represents the response of a [InAppPurchaseConnection.makePayment] call.
 class PurchaseResponse {
 
@@ -113,7 +112,8 @@
 
   /// Only available if the [status] is [PurchaseStatus.error]
   String error;
-=======
+}
+
 /// The response object for fetching the past purchases.
 ///
 /// An instance of this class is returned in [InAppPurchaseConnection.queryPastPurchases].
@@ -131,7 +131,6 @@
   /// If fetch is successful, the value is null.
   /// This map contains 'errorCode' and 'message'.
   final Map<String, String> error;
->>>>>>> f59e3953
 }
 
 /// Basic generic API for making in app purchases across multiple platforms.
