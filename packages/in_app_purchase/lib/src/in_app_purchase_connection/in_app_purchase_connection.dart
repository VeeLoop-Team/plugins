--- conflicted
+++ resolved
@@ -7,7 +7,6 @@
 import 'app_store_connection.dart';
 import 'google_play_connection.dart';
 import 'product_details.dart';
-<<<<<<< HEAD
 import 'package:flutter/foundation.dart';
 
 /// Represents the data that is used to verify purchases.
@@ -17,7 +16,6 @@
 /// For details on how to verify your purchase on iOS,
 /// you can refer to Apple's document about [`About Receipt Validation`](https://developer.apple.com/library/archive/releasenotes/General/ValidateAppStoreReceipt/Introduction.html#//apple_ref/doc/uid/TP40010573-CH105-SW1).
 class PurchaseVerificationData {
-
   /// The data used for verification.
   ///
   /// If the [source] is [PurchaseSource.AppStore], data will be based64 encoded. The structure of the payload is defined using ASN.1.
@@ -36,7 +34,6 @@
 
 /// Represents the transaction details of a purchase.
 class PurchaseDetails {
-
   /// A unique identifier of the purchase.
   final String purchaseID;
 
@@ -66,10 +63,9 @@
       {@required this.purchaseID,
       @required this.productId,
       @required this.verificationData,
-      @required this.transactionDate, this.originalPurchase});
+      @required this.transactionDate,
+      this.originalPurchase});
 }
-=======
->>>>>>> 134cf560
 
 /// Basic generic API for making in app purchases across multiple platforms.
 abstract class InAppPurchaseConnection {
@@ -79,12 +75,9 @@
   /// Query product details list that match the given set of identifiers.
   Future<ProductDetailsResponse> queryProductDetails(Set<String> identifiers);
 
-<<<<<<< HEAD
   /// Query all the past purchases.
   Future<List<PurchaseDetails>> queryPastPurchases();
 
-=======
->>>>>>> 134cf560
   /// The [InAppPurchaseConnection] implemented for this platform.
   ///
   /// Throws an [UnsupportedError] when accessed on a platform other than
