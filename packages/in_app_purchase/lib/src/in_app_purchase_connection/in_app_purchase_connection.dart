--- conflicted
+++ resolved
@@ -24,9 +24,9 @@
 ///
 /// It is preferable to verify purchases using a server with [serverVerificationData].
 ///
-/// If the platform is iOS, it is possible the data can be null or your validation of this data turns out invalid. When these happen,
+/// If the platform is iOS, it is possible the data can be null or your validation of this data turns out invalid. When this happens,
 /// Call [InAppPurchaseConnection.refreshPurchaseVerificationData] to get a new [PurchaseVerificationData] object. And then you can
-/// validate th receipt data again using one of the methods mentioned in [`Receipt Validation`](https://developer.apple.com/library/archive/releasenotes/General/ValidateAppStoreReceipt/Introduction.html#//apple_ref/doc/uid/TP40010573-CH105-SW1).
+/// validate the receipt data again using one of the methods mentioned in [`Receipt Validation`](https://developer.apple.com/library/archive/releasenotes/General/ValidateAppStoreReceipt/Introduction.html#//apple_ref/doc/uid/TP40010573-CH105-SW1).
 ///
 /// You should never use any purchase data until verified.
 class PurchaseVerificationData {
@@ -34,13 +34,6 @@
   ///
   /// If the [source] is [PurchaseSource.AppStore], this data is a based64 encoded string. The structure of the payload is defined using ASN.1.
   /// If the [source] is [PurchaseSource.GooglePlay], this data is a JSON String.
-<<<<<<< HEAD
-=======
-  ///
-  /// If the platform is iOS, it is possible the data can be null or your validation of this data turns out invalid. When this happens,
-  /// Call [InAppPurchaseConnection.refreshPurchaseVerificationData] to get a new [PurchaseVerificationData] object. And then you can
-  /// validate the receipt data again using one of the methods mentioned in [`Receipt Validation`](https://developer.apple.com/library/archive/releasenotes/General/ValidateAppStoreReceipt/Introduction.html#//apple_ref/doc/uid/TP40010573-CH105-SW1).
->>>>>>> 9de51e88
   final String localVerificationData;
 
   /// The data used for server verification.
