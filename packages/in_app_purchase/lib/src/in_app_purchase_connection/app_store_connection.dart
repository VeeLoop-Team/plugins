--- conflicted
+++ resolved
@@ -38,15 +38,11 @@
   Future<bool> isAvailable() => SKPaymentQueueWrapper.canMakePayments();
 
   @override
-<<<<<<< HEAD
   Future<PurchaseResponse> makePayment({String productID, String applicationUserName}) async {
   }
 
   @override
-  Future<List<PurchaseDetails>> queryPastPurchases(
-=======
   Future<QueryPastPurchaseResponse> queryPastPurchases(
->>>>>>> f59e3953
       {String applicationUserName}) async {
     Map<String, String> error;
     List<PurchaseDetails> pastPurchases = [];
