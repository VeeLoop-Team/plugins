--- conflicted
+++ resolved
@@ -101,15 +101,10 @@
               'This app needs special configuration to run. Please see example/README.md for instructions.')));
     }
 
-<<<<<<< HEAD
-    Map<String, PurchaseDetails> purchases = Map.fromEntries((await connection
-            .queryPastPurchases())
-=======
     print('xyzzy about to query past purchases');
     Map<String, PurchaseDetails> purchases = Map.fromEntries(((await connection
                 .queryPastPurchases())
             .pastPurchases)
->>>>>>> f59e3953
         .map((PurchaseDetails purchase) =>
             MapEntry<String, PurchaseDetails>(purchase.productId, purchase)));
 
