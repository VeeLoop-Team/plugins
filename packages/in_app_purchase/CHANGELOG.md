## 0.3.4+9

<<<<<<< HEAD
* Update android compileSdkVersion to 29.
=======
* [iOS] Fixed: purchase dialog not showing always.
* [iOS] Fixed: completing purchases could fail.
* [iOS] Fixed: restorePurchases caused hang (call never returned).
>>>>>>> b96c847d

## 0.3.4+8

* [iOS] Fixed: purchase dialog not showing always.
* [iOS] Fixed: completing purchases could fail.
* [iOS] Fixed: restorePurchases caused hang (call never returned).

## 0.3.4+7

* iOS: Fix typo of the `simulatesAskToBuyInSandbox` key.

## 0.3.4+6

* iOS: Fix the bug that prevent restored subscription transactions from being completed

## 0.3.4+5

* Added necessary README docs for getting started with Android.

## 0.3.4+4

* Update package:e2e -> package:integration_test

## 0.3.4+3

* Fixed typo 'manuelly' for 'manually'.

## 0.3.4+2

* Update package:e2e reference to use the local version in the flutter/plugins
  repository.

## 0.3.4+1

* iOS: Fix the bug that `SKPaymentQueueWrapper.transactions` doesn't return all transactions.
* iOS: Fix the app crashes  if `InAppPurchaseConnection.instance` is called in the `main()`.

## 0.3.4

* Expose SKError code to client apps.

## 0.3.3+2

* Post-v2 Android embedding cleanups.

## 0.3.3+1

* Update documentations for `InAppPurchase.completePurchase` and update README.

## 0.3.3

* Introduce `SKPaymentQueueWrapper.transactions`.

## 0.3.2+2

* Fix CocoaPods podspec lint warnings.

## 0.3.2+1

* iOS: Fix only transactions with SKPaymentTransactionStatePurchased and SKPaymentTransactionStateFailed can be finished.
* iOS: Only one pending transaction of a given product is allowed.

## 0.3.2

* Remove Android dependencies fallback.
* Require Flutter SDK 1.12.13+hotfix.5 or greater.

## 0.3.1+2

* Fix potential casting crash on Android v1 embedding when registering life cycle callbacks.
* Remove hard-coded legacy xcode build setting.

## 0.3.1+1

* Add `pedantic` to dev_dependency.

## 0.3.1

* Android: Fix a bug where the `BillingClient` is disconnected when app goes to the background.
* Android: Make sure the `BillingClient` object is disconnected before the activity is destroyed.
* Android: Fix minor compiler warning.
* Fix typo in CHANGELOG.

## 0.3.0+3

* Fix pendingCompletePurchase flag status to allow to complete purchases.

## 0.3.0+2

* Update te example app to avoid using deprecated api.

## 0.3.0+1

* Fixing usage example. No functional changes.

## 0.3.0

* Migrate the `Google Play Library` to 2.0.3.
     * Introduce a new class `BillingResultWrapper` which contains a detailed result of a BillingClient operation.
          * **[Breaking Change]:**  All the BillingClient methods that previously return a `BillingResponse` now return a `BillingResultWrapper`, including: `launchBillingFlow`, `startConnection` and `consumeAsync`.
          * **[Breaking Change]:**  The `SkuDetailsResponseWrapper` now contains a `billingResult` field in place of `billingResponse` field.
          * A `billingResult` field is added to the `PurchasesResultWrapper`.
     * Other Updates to the "billing_client_wrappers":
          * Updates to the `PurchaseWrapper`: Add `developerPayload`, `purchaseState` and `isAcknowledged` fields.
          * Updates to the `SkuDetailsWrapper`: Add `originalPrice` and `originalPriceAmountMicros` fields.
          * **[Breaking Change]:** The `BillingClient.queryPurchaseHistory` is updated to return a `PurchasesHistoryResult`, which contains a list of `PurchaseHistoryRecordWrapper` instead of `PurchaseWrapper`. A `PurchaseHistoryRecordWrapper` object has the same fields and values as A `PurchaseWrapper` object, except that a `PurchaseHistoryRecordWrapper` object does not contain `isAutoRenewing`, `orderId` and `packageName`.
          * Add a new `BillingClient.acknowledgePurchase` API. Starting from this version, the developer has to acknowledge any purchase on Android using this API within 3 days of purchase, or the user will be refunded. Note that if a product is "consumed" via `BillingClient.consumeAsync`, it is implicitly acknowledged.
          * **[Breaking Change]:**  Added `enablePendingPurchases` in `BillingClientWrapper`. The application has to call this method before calling `BillingClientWrapper.startConnection`. See [enablePendingPurchases](https://developer.android.com/reference/com/android/billingclient/api/BillingClient.Builder.html#enablependingpurchases) for more information.
     * Updates to the "InAppPurchaseConnection":
          * **[Breaking Change]:** `InAppPurchaseConnection.completePurchase` now returns a `Future<BillingResultWrapper>` instead of `Future<void>`. A new optional parameter `{String developerPayload}` has also been added to the API. On Android, this API does not throw an exception anymore, it instead acknowledge the purchase. If a purchase is not completed within 3 days on Android, the user will be refunded.
          * **[Breaking Change]:** `InAppPurchaseConnection.consumePurchase` now returns a `Future<BillingResultWrapper>` instead of `Future<BillingResponse>`. A new optional parameter `{String developerPayload}` has also been added to the API.
          * A new boolean field `pendingCompletePurchase` has been added to the `PurchaseDetails` class. Which can be used as an indicator of whether to call `InAppPurchaseConnection.completePurchase` on the purchase.
          * **[Breaking Change]:**  Added `enablePendingPurchases` in `InAppPurchaseConnection`. The application has to call this method when initializing the `InAppPurchaseConnection` on Android. See [enablePendingPurchases](https://developer.android.com/reference/com/android/billingclient/api/BillingClient.Builder.html#enablependingpurchases) for more information.
     * Misc: Some documentation updates reflecting the `BillingClient` migration and some documentation fixes.
     * Refer to [Google Play Billing Library Release Note](https://developer.android.com/google/play/billing/billing_library_releases_notes#release-2_0) for a detailed information on the update.

## 0.2.2+6

* Correct a comment.

## 0.2.2+5

* Update version of json_annotation to ^3.0.0 and json_serializable to ^3.2.0. Resolve conflicts with other packages e.g. flutter_tools from sdk.

## 0.2.2+4

* Remove the deprecated `author:` field from pubspec.yaml
* Migrate the plugin to the pubspec platforms manifest.
* Require Flutter SDK 1.10.0 or greater.

## 0.2.2+3

* Fix failing pedantic lints. None of these fixes should have any change in
  functionality.

## 0.2.2+2

* Include lifecycle dependency as a compileOnly one on Android to resolve
  potential version conflicts with other transitive libraries.

## 0.2.2+1

* Android: Use android.arch.lifecycle instead of androidx.lifecycle:lifecycle in `build.gradle` to support apps that has not been migrated to AndroidX.

## 0.2.2

* Support the v2 Android embedder.
* Update to AndroidX.
* Migrate to using the new e2e test binding.
* Add a e2e test.

## 0.2.1+5

* Define clang module for iOS.
* Fix iOS build warning.

## 0.2.1+4

* Update and migrate iOS example project.

## 0.2.1+3

* Android : Improved testability.

## 0.2.1+2

* Android: Require a non-null Activity to use the `launchBillingFlow` method.

## 0.2.1+1

* Remove skipped driver test.

## 0.2.1

* iOS: Add currencyCode to priceLocale on productDetails.

## 0.2.0+8

* Add dependency on `androidx.annotation:annotation:1.0.0`.

## 0.2.0+7

* Make Gradle version compatible with the Android Gradle plugin version.

## 0.2.0+6

* Add missing `hashCode` implementations.

## 0.2.0+5

* iOS: Support unsupported UserInfo value types on NSError.

## 0.2.0+4

* Fixed code error in `README.md` and adjusted links to work on Pub.

## 0.2.0+3

* Update the `README.md` so that the code samples compile with the latest Flutter/Dart version.

## 0.2.0+2

* Fix a google_play_connection purchase update listener regression introduced in 0.2.0+1.

## 0.2.0+1

* Fix an issue the type is not casted before passing to `PurchasesResultWrapper.fromJson`.

## 0.2.0

* [Breaking Change] Rename 'PurchaseError' to 'IAPError'.
* [Breaking Change] Rename 'PurchaseSource' to 'IAPSource'.

## 0.1.1+3

* Expanded description in `pubspec.yaml` and fixed typo in `README.md`.

## 0.1.1+2

* Add missing template type parameter to `invokeMethod` calls.
* Bump minimum Flutter version to 1.5.0.
* Replace invokeMethod with invokeMapMethod wherever necessary.

## 0.1.1+1

* Make `AdditionalSteps`(Used in the unit test) a void function.

## 0.1.1

* Some error messages from iOS are slightly changed.
* `ProductDetailsResponse` returned by `queryProductDetails()` now contains an `PurchaseError` object that represents any error that might occurred during the request.
* If the device is not connected to the internet, `queryPastPurchases()` on iOS now have the error stored in the response instead of throwing.
* Clean up minor iOS warning.
* Example app shows how to handle error when calling `queryProductDetails()` and `queryProductDetails()`.

## 0.1.0+4

* Change the `buy` methods to return `Future<bool>` instead of `void` in order
  to propagate `launchBillingFlow` failures up through `google_play_connection`.

## 0.1.0+3

* Guard against multiple onSetupFinished() calls.

## 0.1.0+2

* Fix bug where error only purchases updates weren't propagated correctly in
  `google_play_connection.dart`.

## 0.1.0+1

* Add more consumable handling to the example app.

## 0.1.0

Beta release.

* Ability to list products, load previous purchases, and make purchases.
* Simplified Dart API that's been unified for ease of use.
* Platform specific APIs more directly exposing `StoreKit` and `BillingClient`.

Includes:

* 5ba657dc [in_app_purchase] Remove extraneous download logic (#1560)
* 01bb8796 [in_app_purchase] Minor doc updates (#1555)
* 1a4d493f [in_app_purchase] Only fetch owned purchases (#1540)
* d63c51cf [in_app_purchase] Add auto-consume errors to PurchaseDetails (#1537)
* 959da97f [in_app_purchase] Minor doc updates (#1536)
* b82ae1a6 [in_app_purchase] Rename the unified API (#1517)
* d1ad723a [in_app_purchase]remove SKDownloadWrapper and related code. (#1474)
* 7c1e8b8a [in_app_purchase]make payment unified APIs (#1421)
* 80233db6 [in_app_purchase] Add references to the original object for PurchaseDetails and ProductDetails (#1448)
* 8c180f0d [in_app_purchase]load purchase (#1380)
* e9f141bc [in_app_purchase] Iap refactor (#1381)
* d3b3d60c add driver test command to cirrus (#1342)
* aee12523 [in_app_purchase] refactoring and tests (#1322)
* 6d7b4592 [in_app_purchase] Adds Dart BillingClient APIs for loading purchases (#1286)
* 5567a9c8 [in_app_purchase]retrieve receipt (#1303)
* 3475f1b7 [in_app_purchase]restore purchases (#1299)
* a533148d [in_app_purchase] payment queue dart ios (#1249)
* 10030840 [in_app_purchase] Minor bugfixes and code cleanup (#1284)
* 347f508d [in_app_purchase] Fix CI formatting errors. (#1281)
* fad02d87 [in_app_purchase] Java API for querying purchases (#1259)
* bc501915 [In_app_purchase]SKProduct related fixes (#1252)
* f92ba3a1 IAP make payment objc (#1231)
* 62b82522 [IAP] Add the Dart API for launchBillingFlow (#1232)
* b40a4acf [IAP] Add Java call for launchBillingFlow (#1230)
* 4ff06cd1 [In_app_purchase]remove categories (#1222)
* 0e72ca56 [In_app_purchase]fix requesthandler crash (#1199)
* 81dff2be Iap getproductlist basic draft (#1169)
* db139b28 Iap iOS add payment dart wrappers (#1178)
* 2e5fbb9b Fix the param map passed down to the platform channel when calling querySkuDetails (#1194)
* 4a84bac1 Mark some packages as unpublishable (#1193)
* 51696552 Add a gradle warning to the AndroidX plugins (#1138)
* 832ab832 Iap add payment objc translators (#1172)
* d0e615cf Revert "IAP add payment translators in objc (#1126)" (#1171)
* 09a5a36e IAP add payment translators in objc (#1126)
* a100fbf9 Expose nslocale and expose currencySymbol instead of currencyCode to match android (#1162)
* 1c982efd Using json serializer for skproduct wrapper and related classes (#1147)
* 3039a261 Iap productlist ios (#1068)
* 2a1593da [IAP] Update dev deps to match flutter_driver (#1118)
* 9f87cbe5 [IAP] Update README (#1112)
* 59e84d85 Migrate independent plugins to AndroidX (#1103)
* a027ccd6 [IAP] Generate boilerplate serializers (#1090)
* 909cf1c2 [IAP] Fetch SkuDetails from Google Play (#1084)
* 6bbaa7e5 [IAP] Add missing license headers (#1083)
* 5347e877 [IAP] Clean up Dart unit tests (#1082)
* fe03e407 [IAP] Check if the payment processor is available (#1057)
* 43ee28cf Fix `Manifest versionCode not found` (#1076)
* 4d702ad7 Supress `strong_mode_implicit_dynamic_method` for `invokeMethod` calls. (#1065)
* 809ccde7 Doc and build script updates to the IAP plugin (#1024)
* 052b71a9 Update the IAP README (#933)
* 54f9c4e2 Upgrade Android Gradle Plugin to 3.2.1 (#916)
* ced3e99d Set all gradle-wrapper versions to 4.10.2 (#915)
* eaa1388b Reconfigure Cirrus to use clang 7 (#905)
* 9b153920 Update gradle dependencies. (#881)
* 1aef7d92 Enable lint unnecessary_new (#701)

## 0.0.2

* Added missing flutter_test package dependency.
* Added missing flutter version requirements.

## 0.0.1

* Initial release.<|MERGE_RESOLUTION|>--- conflicted
+++ resolved
@@ -1,12 +1,12 @@
+## 0.3.4+10
+
+* Update android compileSdkVersion to 29.
+
 ## 0.3.4+9
 
-<<<<<<< HEAD
-* Update android compileSdkVersion to 29.
-=======
 * [iOS] Fixed: purchase dialog not showing always.
 * [iOS] Fixed: completing purchases could fail.
 * [iOS] Fixed: restorePurchases caused hang (call never returned).
->>>>>>> b96c847d
 
 ## 0.3.4+8
 
