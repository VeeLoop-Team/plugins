--- conflicted
+++ resolved
@@ -283,17 +283,11 @@
 }
 
 - (void)handleTransactionRestoreFailed:(NSError *)error {
-<<<<<<< HEAD
-    [self.callbackChannel invokeMethod:@"restoreCompletedTransactions" arguments:@{@"errorCode":@"restore_transactions_failed",
-                                                                                   @"message":error.localizedDescription?:@""
-                                                                                   }];
-=======
-  FlutterError *fltError =
-      [FlutterError errorWithCode:error.domain
-                          message:error.description
-                          details:error.description];
-  [self.callbackChannel invokeMethod:@"restoreCompletedTransactions" arguments:fltError];
->>>>>>> 134cf560
+  [self.callbackChannel invokeMethod:@"restoreCompletedTransactions"
+                           arguments:@{
+                             @"errorCode" : @"restore_transactions_failed",
+                             @"message" : error.localizedDescription ?: @""
+                           }];
 }
 
 - (void)restoreCompletedTransactionsFinished {
