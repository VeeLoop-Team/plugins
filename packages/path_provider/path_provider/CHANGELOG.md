--- conflicted
+++ resolved
@@ -1,8 +1,7 @@
-<<<<<<< HEAD
-## 1.6.15
+## 1.6.19
 
 * Update android compileSdkVersion to 29.
-=======
+
 ## 1.6.18
 
 * Keep handling deprecated Android v1 classes for backward compatibility.
@@ -20,7 +19,6 @@
 
 * Endorse Windows implementation.
 * Remove the need to call disablePathProviderPlatformOverride in tests
->>>>>>> b96c847d
 
 ## 1.6.14
 
