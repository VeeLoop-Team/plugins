name: path_provider
description: Flutter plugin for getting commonly used locations on host platform file systems, such as the temp and app data directories.
homepage: https://github.com/flutter/plugins/tree/master/packages/path_provider/path_provider
<<<<<<< HEAD
version: 1.6.15
=======
version: 1.6.18
>>>>>>> b96c847d

flutter:
  plugin:
    platforms:
      android:
        package: io.flutter.plugins.pathprovider
        pluginClass: PathProviderPlugin
      ios:
        pluginClass: FLTPathProviderPlugin
      macos:
        default_package: path_provider_macos
      linux:
        default_package: path_provider_linux
      windows:
        default_package: path_provider_windows

dependencies:
  flutter:
    sdk: flutter
  path_provider_platform_interface: ^1.0.1
  path_provider_macos: ^0.0.4
  path_provider_linux: ^0.0.1
  path_provider_windows: ^0.0.4

dev_dependencies:
  integration_test:
    path: ../../integration_test
  flutter_test:
    sdk: flutter
  flutter_driver:
    sdk: flutter
  test: any
  uuid: "^1.0.0"
  pedantic: ^1.8.0
  mockito: ^4.1.1
  plugin_platform_interface: ^1.0.0

environment:
  sdk: ">=2.1.0 <3.0.0"
  flutter: ">=1.12.13+hotfix.5 <2.0.0"<|MERGE_RESOLUTION|>--- conflicted
+++ resolved
@@ -1,11 +1,7 @@
 name: path_provider
 description: Flutter plugin for getting commonly used locations on host platform file systems, such as the temp and app data directories.
 homepage: https://github.com/flutter/plugins/tree/master/packages/path_provider/path_provider
-<<<<<<< HEAD
-version: 1.6.15
-=======
-version: 1.6.18
->>>>>>> b96c847d
+version: 1.6.19
 
 flutter:
   plugin:
