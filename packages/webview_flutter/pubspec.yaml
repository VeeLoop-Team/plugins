--- conflicted
+++ resolved
@@ -1,10 +1,6 @@
 name: webview_flutter
 description: A Flutter plugin that provides a WebView widget on Android and iOS.
-<<<<<<< HEAD
-version: 0.3.22+3
-=======
-version: 0.3.24
->>>>>>> b96c847d
+version: 0.3.24+1
 homepage: https://github.com/flutter/plugins/tree/master/packages/webview_flutter
 
 environment:
