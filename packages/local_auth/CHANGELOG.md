## 0.6.3+2

<<<<<<< HEAD
* Update android compileSdkVersion to 29.
=======
* Keep handling deprecated Android v1 classes for backward compatibility.
>>>>>>> b96c847d

## 0.6.3+1

* Update package:e2e -> package:integration_test

## 0.6.3

* Increase upper range of `package:platform` constraint to allow 3.X versions.

## 0.6.2+4

* Update package:e2e reference to use the local version in the flutter/plugins
  repository.

## 0.6.2+3

* Post-v2 Android embedding cleanup.

## 0.6.2+2

* Update lower bound of dart dependency to 2.1.0.

## 0.6.2+1

* Fix CocoaPods podspec lint warnings.

## 0.6.2

* Remove Android dependencies fallback.
* Require Flutter SDK 1.12.13+hotfix.5 or greater.
* Fix block implicitly retains 'self' warning.

## 0.6.1+4

* Replace deprecated `getFlutterEngine` call on Android.

## 0.6.1+3

* Make the pedantic dev_dependency explicit.

## 0.6.1+2

* Support v2 embedding.

## 0.6.1+1

* Remove the deprecated `author:` field from pubspec.yaml
* Migrate the plugin to the pubspec platforms manifest.
* Require Flutter SDK 1.10.0 or greater.

## 0.6.1

* Added ability to stop authentication (For Android).

## 0.6.0+3

* Remove AndroidX warnings.

## 0.6.0+2

* Update and migrate iOS example project.
* Define clang module for iOS.

## 0.6.0+1

* Update the `intl` constraint to ">=0.15.1 <0.17.0" (0.16.0 isn't really a breaking change).

## 0.6.0

* Define a new parameter for signaling that the transaction is sensitive.
* Up the biometric version to beta01.
* Handle no device credential error.

## 0.5.3

* Add face id detection as well by not relying on FingerprintCompat.

## 0.5.2+4

* Update README to fix syntax error.

## 0.5.2+3

* Update documentation to clarify the need for FragmentActivity.

## 0.5.2+2

* Add missing template type parameter to `invokeMethod` calls.
* Bump minimum Flutter version to 1.5.0.
* Replace invokeMethod with invokeMapMethod wherever necessary.

## 0.5.2+1
* Use post instead of postDelayed to show the dialog onResume.

## 0.5.2
* Executor thread needs to be UI thread.

## 0.5.1
* Fix crash on Android versions earlier than 28.
* [`authenticateWithBiometrics`](https://pub.dev/documentation/local_auth/latest/local_auth/LocalAuthentication/authenticateWithBiometrics.html) will not return result unless Biometric Dialog is closed.
* Added two more error codes `LockedOut` and `PermanentlyLockedOut`.

## 0.5.0
 * **Breaking change**. Update the Android API to use androidx Biometric package. This gives
   the prompt the updated Material look. However, it also requires the activity to be a
   FragmentActivity. Users can switch to FlutterFragmentActivity in their main app to migrate.

## 0.4.0+1

* Log a more detailed warning at build time about the previous AndroidX
  migration.

## 0.4.0

* **Breaking change**. Migrate from the deprecated original Android Support
  Library to AndroidX. This shouldn't result in any functional changes, but it
  requires any Android apps using this plugin to [also
  migrate](https://developer.android.com/jetpack/androidx/migrate) if they're
  using the original support library.

## 0.3.1
* Fix crash on Android versions earlier than 24.

## 0.3.0

* **Breaking change**. Add canCheckBiometrics and getAvailableBiometrics which leads to a new API.

## 0.2.1

* Updated Gradle tooling to match Android Studio 3.1.2.

## 0.2.0

* **Breaking change**. Set SDK constraints to match the Flutter beta release.

## 0.1.2

* Fixed Dart 2 type error.

## 0.1.1

* Simplified and upgraded Android project template to Android SDK 27.
* Updated package description.

## 0.1.0

* **Breaking change**. Upgraded to Gradle 4.1 and Android Studio Gradle plugin
  3.0.1. Older Flutter projects need to upgrade their Gradle setup as well in
  order to use this version of the plugin. Instructions can be found
  [here](https://github.com/flutter/flutter/wiki/Updating-Flutter-projects-to-Gradle-4.1-and-Android-Studio-Gradle-plugin-3.0.1).

## 0.0.3

* Add FLT prefix to iOS types

## 0.0.2+1

* Update messaging to support Face ID.

## 0.0.2

* Support stickyAuth mode.

## 0.0.1

* Initial release of local authentication plugin.<|MERGE_RESOLUTION|>--- conflicted
+++ resolved
@@ -1,10 +1,10 @@
+## 0.6.3+3
+
+* Update android compileSdkVersion to 29.
+
 ## 0.6.3+2
 
-<<<<<<< HEAD
-* Update android compileSdkVersion to 29.
-=======
 * Keep handling deprecated Android v1 classes for backward compatibility.
->>>>>>> b96c847d
 
 ## 0.6.3+1
 
